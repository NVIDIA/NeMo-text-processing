--- conflicted
+++ resolved
@@ -50,10 +50,6 @@
 fi
 
 echo $MOUNTS
-<<<<<<< HEAD
-echo $CMD
-=======
->>>>>>> e122eab8
 docker run -it -e LANG=C.UTF-8 -e LC_ALL=C.UTF-8 --rm \
   --shm-size=4g \
   --ulimit memlock=-1 \
@@ -61,4 +57,4 @@
   $MOUNTS \
   -v $SCRIPT_DIR/../../../tests/nemo_text_processing/:/workspace/tests/ \
   -w $WORK_DIR \
-  sparrowhawk:latest #$CMD+  sparrowhawk:latest $CMD