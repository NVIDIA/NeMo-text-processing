# Copyright (c) 2024, NVIDIA CORPORATION.  All rights reserved.
# Copyright (c) 2024, DIGITAL UMUGANDA
# Copyright 2015 and onwards Google, Inc.
#
# Licensed under the Apache License, Version 2.0 (the "License");
# you may not use this file except in compliance with the License.
# You may obtain a copy of the License at
#
#     http://www.apache.org/licenses/LICENSE-2.0
#
# Unless required by applicable law or agreed to in writing, software
# distributed under the License is distributed on an "AS IS" BASIS,
# WITHOUT WARRANTIES OR CONDITIONS OF ANY KIND, either express or implied.
# See the License for the specific language governing permissions and
# limitations under the License.


import os
import time
from argparse import ArgumentParser

import pynini

from nemo_text_processing.text_normalization.rw.graph_utils import generator_main

# This script exports compiled grammars inside nemo_text_processing into OpenFst finite state archive files
# tokenize_and_classify.far and verbalize.far for production purposes


def itn_grammars(**kwargs):
    d = {}
    d['classify'] = {
        'TOKENIZE_AND_CLASSIFY': ITNClassifyFst(
            cache_dir=kwargs["cache_dir"],
            overwrite_cache=kwargs["overwrite_cache"],
            whitelist=kwargs["whitelist"],
            input_case=kwargs["input_case"],
        ).fst
    }
    d['verbalize'] = {'ALL': ITNVerbalizeFst().fst, 'REDUP': pynini.accep("REDUP")}
    if ITNPostProcessingFst is not None:
        d['post_process'] = {'POSTPROCESSOR': ITNPostProcessingFst().fst}
    return d


def tn_grammars(**kwargs):
    d = {}
    d['classify'] = {
        'TOKENIZE_AND_CLASSIFY': TNClassifyFst(
            input_case=kwargs["input_case"],
            deterministic=True,
            cache_dir=kwargs["cache_dir"],
            overwrite_cache=kwargs["overwrite_cache"],
            whitelist=kwargs["whitelist"],
        ).fst
    }
    d['verbalize'] = {'ALL': TNVerbalizeFst(deterministic=True).fst, 'REDUP': pynini.accep("REDUP")}
    if TNPostProcessingFst is not None:
        d['post_process'] = {'POSTPROCESSOR': TNPostProcessingFst().fst}
    return d


def export_grammars(output_dir, grammars):
    """
    Exports tokenizer_and_classify and verbalize Fsts as OpenFst finite state archive (FAR) files.

    Args:
        output_dir: directory to export FAR files to. Subdirectories will be created for tagger and verbalizer respectively.
        grammars: grammars to be exported
    """

    for category, graphs in grammars.items():
        out_dir = os.path.join(output_dir, category)
        if category == "post_process":
            out_dir = os.path.join(output_dir, "verbalize")
        if not os.path.exists(out_dir):
            os.makedirs(out_dir)
            time.sleep(1)
        if category == "classify":
            category = "tokenize_and_classify"
        generator_main(f"{out_dir}/{category}.far", graphs)


def parse_args():
    parser = ArgumentParser()
    parser.add_argument("--output_dir", help="output directory for grammars", required=True, type=str)
    parser.add_argument(
        "--language",
        help="language",
<<<<<<< HEAD
        choices=["en", "de", "es", "pt", "ru", 'fr', 'hu', 'sv', 'vi', 'zh', 'ar', 'it', 'es_en', 'hy', 'mr', 'ja', "hi"],
=======
        choices=[
            "en",
            "de",
            "es",
            "pt",
            "ru",
            'fr',
            'hu',
            'sv',
            'vi',
            'zh',
            'ar',
            'it',
            'es_en',
            'hy',
            'mr',
            'ja',
            'rw',
        ],
>>>>>>> 3b3c3a31
        type=str,
        default='en',
    )
    parser.add_argument(
        "--grammars", help="grammars to be exported", choices=["tn_grammars", "itn_grammars"], type=str, required=True
    )
    parser.add_argument(
        "--input_case", help="input capitalization", choices=["lower_cased", "cased"], default="cased", type=str
    )
    parser.add_argument(
        "--whitelist",
        help="Path to a file with with whitelist replacements,"
        "e.g., for English whitelist files are stored under inverse_normalization/en/data/whitelist. If None,"
        "the default file will be used.",
        default=None,
        type=lambda x: None if x == "None" else x,
    )
    parser.add_argument("--overwrite_cache", help="set to True to re-create .far grammar files", action="store_true")
    parser.add_argument(
        "--cache_dir",
        help="path to a dir with .far grammar file. Set to None to avoid using cache",
        default=None,
        type=str,
    )
    return parser.parse_args()


if __name__ == '__main__':
    args = parse_args()

    if args.language in ['pt', 'ru', 'vi', 'es_en', 'mr'] and args.grammars == 'tn_grammars':
        raise ValueError('Only ITN grammars could be deployed in Sparrowhawk for the selected languages.')
    TNPostProcessingFst = None
    ITNPostProcessingFst = None
    if args.language == 'en':
        from nemo_text_processing.inverse_text_normalization.en.taggers.tokenize_and_classify import (
            ClassifyFst as ITNClassifyFst,
        )
        from nemo_text_processing.inverse_text_normalization.en.verbalizers.verbalize import (
            VerbalizeFst as ITNVerbalizeFst,
        )
        from nemo_text_processing.text_normalization.en.taggers.tokenize_and_classify import (
            ClassifyFst as TNClassifyFst,
        )
        from nemo_text_processing.text_normalization.en.verbalizers.post_processing import (
            PostProcessingFst as TNPostProcessingFst,
        )
        from nemo_text_processing.text_normalization.en.verbalizers.verbalize import VerbalizeFst as TNVerbalizeFst

    elif args.language == 'de':
        from nemo_text_processing.inverse_text_normalization.de.taggers.tokenize_and_classify import (
            ClassifyFst as ITNClassifyFst,
        )
        from nemo_text_processing.inverse_text_normalization.de.verbalizers.verbalize import (
            VerbalizeFst as ITNVerbalizeFst,
        )
        from nemo_text_processing.text_normalization.de.taggers.tokenize_and_classify import (
            ClassifyFst as TNClassifyFst,
        )
        from nemo_text_processing.text_normalization.de.verbalizers.verbalize import VerbalizeFst as TNVerbalizeFst
    elif args.language == 'ru':
        from nemo_text_processing.inverse_text_normalization.ru.taggers.tokenize_and_classify import (
            ClassifyFst as ITNClassifyFst,
        )
        from nemo_text_processing.inverse_text_normalization.ru.verbalizers.verbalize import (
            VerbalizeFst as ITNVerbalizeFst,
        )
    elif args.language == 'es':
        from nemo_text_processing.inverse_text_normalization.es.taggers.tokenize_and_classify import (
            ClassifyFst as ITNClassifyFst,
        )
        from nemo_text_processing.inverse_text_normalization.es.verbalizers.verbalize import (
            VerbalizeFst as ITNVerbalizeFst,
        )
        from nemo_text_processing.text_normalization.es.taggers.tokenize_and_classify import (
            ClassifyFst as TNClassifyFst,
        )
        from nemo_text_processing.text_normalization.es.verbalizers.verbalize import VerbalizeFst as TNVerbalizeFst
    elif args.language == 'pt':
        from nemo_text_processing.inverse_text_normalization.pt.taggers.tokenize_and_classify import (
            ClassifyFst as ITNClassifyFst,
        )
        from nemo_text_processing.inverse_text_normalization.pt.verbalizers.verbalize import (
            VerbalizeFst as ITNVerbalizeFst,
        )
    elif args.language == 'fr':
        from nemo_text_processing.inverse_text_normalization.fr.taggers.tokenize_and_classify import (
            ClassifyFst as ITNClassifyFst,
        )
        from nemo_text_processing.inverse_text_normalization.fr.verbalizers.verbalize import (
            VerbalizeFst as ITNVerbalizeFst,
        )
        from nemo_text_processing.text_normalization.fr.taggers.tokenize_and_classify import (
            ClassifyFst as TNClassifyFst,
        )
        from nemo_text_processing.text_normalization.fr.verbalizers.verbalize import VerbalizeFst as TNVerbalizeFst
    elif args.language == 'hu':
        from nemo_text_processing.text_normalization.hu.taggers.tokenize_and_classify import (
            ClassifyFst as TNClassifyFst,
        )
        from nemo_text_processing.text_normalization.hu.verbalizers.verbalize import VerbalizeFst as TNVerbalizeFst
    elif args.language == 'hi':
        from nemo_text_processing.text_normalization.hi.taggers.tokenize_and_classify import (
            ClassifyFst as TNClassifyFst,
        )
        from nemo_text_processing.text_normalization.hi.verbalizers.verbalize import VerbalizeFst as TNVerbalizeFst
    elif args.language == 'sv':
        from nemo_text_processing.inverse_text_normalization.sv.taggers.tokenize_and_classify import (
            ClassifyFst as ITNClassifyFst,
        )
        from nemo_text_processing.inverse_text_normalization.sv.verbalizers.verbalize import (
            VerbalizeFst as ITNVerbalizeFst,
        )
        from nemo_text_processing.text_normalization.sv.taggers.tokenize_and_classify import (
            ClassifyFst as TNClassifyFst,
        )
        from nemo_text_processing.text_normalization.sv.verbalizers.verbalize import VerbalizeFst as TNVerbalizeFst
    elif args.language == 'vi':
        from nemo_text_processing.inverse_text_normalization.vi.taggers.tokenize_and_classify import (
            ClassifyFst as ITNClassifyFst,
        )
        from nemo_text_processing.inverse_text_normalization.vi.verbalizers.verbalize import (
            VerbalizeFst as ITNVerbalizeFst,
        )
    elif args.language == 'zh':
        from nemo_text_processing.inverse_text_normalization.zh.taggers.tokenize_and_classify import (
            ClassifyFst as ITNClassifyFst,
        )
        from nemo_text_processing.inverse_text_normalization.zh.verbalizers.verbalize import (
            VerbalizeFst as ITNVerbalizeFst,
        )
        from nemo_text_processing.text_normalization.zh.taggers.tokenize_and_classify import (
            ClassifyFst as TNClassifyFst,
        )
        from nemo_text_processing.text_normalization.zh.verbalizers.post_processing import (
            PostProcessingFst as TNPostProcessingFst,
        )
        from nemo_text_processing.text_normalization.zh.verbalizers.verbalize import VerbalizeFst as TNVerbalizeFst
    elif args.language == 'ar':
        from nemo_text_processing.inverse_text_normalization.ar.taggers.tokenize_and_classify import (
            ClassifyFst as ITNClassifyFst,
        )
        from nemo_text_processing.inverse_text_normalization.ar.verbalizers.verbalize import (
            VerbalizeFst as ITNVerbalizeFst,
        )
        from nemo_text_processing.text_normalization.ar.taggers.tokenize_and_classify import (
            ClassifyFst as TNClassifyFst,
        )
    elif args.language == 'it':
        from nemo_text_processing.text_normalization.it.taggers.tokenize_and_classify import (
            ClassifyFst as TNClassifyFst,
        )
        from nemo_text_processing.text_normalization.it.verbalizers.verbalize import VerbalizeFst as TNVerbalizeFst
    elif args.language == 'es_en':
        from nemo_text_processing.inverse_text_normalization.es_en.taggers.tokenize_and_classify import (
            ClassifyFst as ITNClassifyFst,
        )
        from nemo_text_processing.inverse_text_normalization.es_en.verbalizers.verbalize import (
            VerbalizeFst as ITNVerbalizeFst,
        )
    elif args.language == 'mr':
        from nemo_text_processing.inverse_text_normalization.mr.taggers.tokenize_and_classify import (
            ClassifyFst as ITNClassifyFst,
        )
        from nemo_text_processing.inverse_text_normalization.mr.verbalizers.verbalize import (
            VerbalizeFst as ITNVerbalizeFst,
        )
    elif args.language == 'hy':
        from nemo_text_processing.inverse_text_normalization.hy.taggers.tokenize_and_classify import (
            ClassifyFst as ITNClassifyFst,
        )
        from nemo_text_processing.inverse_text_normalization.hy.verbalizers.verbalize import (
            VerbalizeFst as ITNVerbalizeFst,
        )
    elif args.language == 'ja':
        from nemo_text_processing.inverse_text_normalization.ja.taggers.tokenize_and_classify import (
            ClassifyFst as ITNClassifyFst,
        )
        from nemo_text_processing.inverse_text_normalization.ja.verbalizers.post_processing import (
            PostProcessingFst as ITNPostProcessingFst,
        )
        from nemo_text_processing.inverse_text_normalization.ja.verbalizers.verbalize import (
            VerbalizeFst as ITNVerbalizeFst,
        )
        from nemo_text_processing.text_normalization.ja.taggers.tokenize_and_classify import (
<<<<<<< HEAD
            ClassifyFst as TNClassifyFst,
        )
        from nemo_text_processing.text_normalization.ja.verbalizers.post_processing import (
            PostProcessingFst as TNPostProcessingFst,
        )
        from nemo_text_processing.text_normalization.ja.verbalizers.verbalize import VerbalizeFst as TNVerbalizeFst
    elif args.language == 'rw':
        from nemo_text_processing.text_normalization.rw.taggers.tokenize_and_classify import (
            ClassifyFst as TNClassifyFst,
        )
=======
            ClassifyFst as TNClassifyFst,
        )
        from nemo_text_processing.text_normalization.ja.verbalizers.post_processing import (
            PostProcessingFst as TNPostProcessingFst,
        )
        from nemo_text_processing.text_normalization.ja.verbalizers.verbalize import VerbalizeFst as TNVerbalizeFst
    elif args.language == 'rw':
        from nemo_text_processing.text_normalization.rw.taggers.tokenize_and_classify import (
            ClassifyFst as TNClassifyFst,
        )
>>>>>>> 3b3c3a31
        from nemo_text_processing.text_normalization.rw.verbalizers.verbalize import VerbalizeFst as TNVerbalizeFst
    output_dir = os.path.join(args.output_dir, f"{args.language}_{args.grammars}_{args.input_case}")
    export_grammars(
        output_dir=output_dir,
        grammars=locals()[args.grammars](
            input_case=args.input_case,
            cache_dir=args.cache_dir,
            overwrite_cache=args.overwrite_cache,
            whitelist=args.whitelist,
        ),
    )<|MERGE_RESOLUTION|>--- conflicted
+++ resolved
@@ -87,9 +87,6 @@
     parser.add_argument(
         "--language",
         help="language",
-<<<<<<< HEAD
-        choices=["en", "de", "es", "pt", "ru", 'fr', 'hu', 'sv', 'vi', 'zh', 'ar', 'it', 'es_en', 'hy', 'mr', 'ja', "hi"],
-=======
         choices=[
             "en",
             "de",
@@ -108,8 +105,8 @@
             'mr',
             'ja',
             'rw',
+            'hi',
         ],
->>>>>>> 3b3c3a31
         type=str,
         default='en',
     )
@@ -295,7 +292,6 @@
             VerbalizeFst as ITNVerbalizeFst,
         )
         from nemo_text_processing.text_normalization.ja.taggers.tokenize_and_classify import (
-<<<<<<< HEAD
             ClassifyFst as TNClassifyFst,
         )
         from nemo_text_processing.text_normalization.ja.verbalizers.post_processing import (
@@ -306,18 +302,6 @@
         from nemo_text_processing.text_normalization.rw.taggers.tokenize_and_classify import (
             ClassifyFst as TNClassifyFst,
         )
-=======
-            ClassifyFst as TNClassifyFst,
-        )
-        from nemo_text_processing.text_normalization.ja.verbalizers.post_processing import (
-            PostProcessingFst as TNPostProcessingFst,
-        )
-        from nemo_text_processing.text_normalization.ja.verbalizers.verbalize import VerbalizeFst as TNVerbalizeFst
-    elif args.language == 'rw':
-        from nemo_text_processing.text_normalization.rw.taggers.tokenize_and_classify import (
-            ClassifyFst as TNClassifyFst,
-        )
->>>>>>> 3b3c3a31
         from nemo_text_processing.text_normalization.rw.verbalizers.verbalize import VerbalizeFst as TNVerbalizeFst
     output_dir = os.path.join(args.output_dir, f"{args.language}_{args.grammars}_{args.input_case}")
     export_grammars(
