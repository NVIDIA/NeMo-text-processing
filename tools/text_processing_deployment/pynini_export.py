# Copyright (c) 2021, NVIDIA CORPORATION.  All rights reserved.
# Copyright 2015 and onwards Google, Inc.
#
# Licensed under the Apache License, Version 2.0 (the "License");
# you may not use this file except in compliance with the License.
# You may obtain a copy of the License at
#
#     http://www.apache.org/licenses/LICENSE-2.0
#
# Unless required by applicable law or agreed to in writing, software
# distributed under the License is distributed on an "AS IS" BASIS,
# WITHOUT WARRANTIES OR CONDITIONS OF ANY KIND, either express or implied.
# See the License for the specific language governing permissions and
# limitations under the License.


import os
import time
from argparse import ArgumentParser

import pynini
from nemo_text_processing.text_normalization.en.graph_utils import generator_main

# This script exports compiled grammars inside nemo_text_processing into OpenFst finite state archive files
# tokenize_and_classify.far and verbalize.far for production purposes


def itn_grammars(**kwargs):
    d = {}
    d['classify'] = {
        'TOKENIZE_AND_CLASSIFY': ITNClassifyFst(
            cache_dir=kwargs["cache_dir"],
            overwrite_cache=kwargs["overwrite_cache"],
            whitelist=kwargs["whitelist"],
            input_case=kwargs["input_case"],
        ).fst
    }
    d['verbalize'] = {'ALL': ITNVerbalizeFst().fst, 'REDUP': pynini.accep("REDUP")}
    return d


def tn_grammars(**kwargs):
    d = {}
    d['classify'] = {
        'TOKENIZE_AND_CLASSIFY': TNClassifyFst(
            input_case=kwargs["input_case"],
            deterministic=True,
            cache_dir=kwargs["cache_dir"],
            overwrite_cache=kwargs["overwrite_cache"],
            whitelist=kwargs["whitelist"],
        ).fst
    }
    d['verbalize'] = {'ALL': TNVerbalizeFst(deterministic=True).fst, 'REDUP': pynini.accep("REDUP")}
    return d


def export_grammars(output_dir, grammars):
    """
    Exports tokenizer_and_classify and verbalize Fsts as OpenFst finite state archive (FAR) files.

    Args:
        output_dir: directory to export FAR files to. Subdirectories will be created for tagger and verbalizer respectively.
        grammars: grammars to be exported
    """

    for category, graphs in grammars.items():
        out_dir = os.path.join(output_dir, category)
        if not os.path.exists(out_dir):
            os.makedirs(out_dir)
            time.sleep(1)
        if category == "classify":
            category = "tokenize_and_classify"
        generator_main(f"{out_dir}/{category}.far", graphs)


def parse_args():
    parser = ArgumentParser()
    parser.add_argument("--output_dir", help="output directory for grammars", required=True, type=str)
    parser.add_argument(
        "--language",
        help="language",
<<<<<<< HEAD
        choices=["en", "de", "es", "pt", "ru", 'fr', 'hu', 'sv', 'vi', 'zh', 'ar', 'it'],
=======
        choices=["en", "de", "es", "pt", "ru", 'fr', 'hu', 'sv', 'vi', 'zh', 'ar', 'es_en'],
>>>>>>> 1b4e6b2a
        type=str,
        default='en',
    )
    parser.add_argument(
        "--grammars", help="grammars to be exported", choices=["tn_grammars", "itn_grammars"], type=str, required=True
    )
    parser.add_argument(
        "--input_case", help="input capitalization", choices=["lower_cased", "cased"], default="cased", type=str
    )
    parser.add_argument(
        "--whitelist",
        help="Path to a file with with whitelist replacements,"
        "e.g., for English whitelist files are stored under inverse_normalization/en/data/whitelist. If None,"
        "the default file will be used.",
        default=None,
        type=lambda x: None if x == "None" else x,
    )
    parser.add_argument("--overwrite_cache", help="set to True to re-create .far grammar files", action="store_true")
    parser.add_argument(
        "--cache_dir",
        help="path to a dir with .far grammar file. Set to None to avoid using cache",
        default=None,
        type=str,
    )
    return parser.parse_args()


if __name__ == '__main__':
    args = parse_args()

    if args.language in ['pt', 'ru', 'fr', 'vi', 'es_en'] and args.grammars == 'tn_grammars':
        raise ValueError('Only ITN grammars could be deployed in Sparrowhawk for the selected languages.')

    if args.language == 'en':
        from nemo_text_processing.inverse_text_normalization.en.taggers.tokenize_and_classify import (
            ClassifyFst as ITNClassifyFst,
        )
        from nemo_text_processing.inverse_text_normalization.en.verbalizers.verbalize import (
            VerbalizeFst as ITNVerbalizeFst,
        )
        from nemo_text_processing.text_normalization.en.taggers.tokenize_and_classify import (
            ClassifyFst as TNClassifyFst,
        )
        from nemo_text_processing.text_normalization.en.verbalizers.verbalize import VerbalizeFst as TNVerbalizeFst
    elif args.language == 'de':
        from nemo_text_processing.inverse_text_normalization.de.taggers.tokenize_and_classify import (
            ClassifyFst as ITNClassifyFst,
        )
        from nemo_text_processing.inverse_text_normalization.de.verbalizers.verbalize import (
            VerbalizeFst as ITNVerbalizeFst,
        )
        from nemo_text_processing.text_normalization.de.taggers.tokenize_and_classify import (
            ClassifyFst as TNClassifyFst,
        )
        from nemo_text_processing.text_normalization.de.verbalizers.verbalize import VerbalizeFst as TNVerbalizeFst
    elif args.language == 'ru':
        from nemo_text_processing.inverse_text_normalization.ru.taggers.tokenize_and_classify import (
            ClassifyFst as ITNClassifyFst,
        )
        from nemo_text_processing.inverse_text_normalization.ru.verbalizers.verbalize import (
            VerbalizeFst as ITNVerbalizeFst,
        )
    elif args.language == 'es':
        from nemo_text_processing.inverse_text_normalization.es.taggers.tokenize_and_classify import (
            ClassifyFst as ITNClassifyFst,
        )
        from nemo_text_processing.inverse_text_normalization.es.verbalizers.verbalize import (
            VerbalizeFst as ITNVerbalizeFst,
        )
        from nemo_text_processing.text_normalization.es.taggers.tokenize_and_classify import (
            ClassifyFst as TNClassifyFst,
        )
        from nemo_text_processing.text_normalization.es.verbalizers.verbalize import VerbalizeFst as TNVerbalizeFst
    elif args.language == 'pt':
        from nemo_text_processing.inverse_text_normalization.pt.taggers.tokenize_and_classify import (
            ClassifyFst as ITNClassifyFst,
        )
        from nemo_text_processing.inverse_text_normalization.pt.verbalizers.verbalize import (
            VerbalizeFst as ITNVerbalizeFst,
        )
    elif args.language == 'fr':
        from nemo_text_processing.inverse_text_normalization.fr.taggers.tokenize_and_classify import (
            ClassifyFst as ITNClassifyFst,
        )
        from nemo_text_processing.inverse_text_normalization.fr.verbalizers.verbalize import (
            VerbalizeFst as ITNVerbalizeFst,
        )
    elif args.language == 'hu':
        from nemo_text_processing.text_normalization.hu.taggers.tokenize_and_classify import (
            ClassifyFst as TNClassifyFst,
        )
        from nemo_text_processing.text_normalization.hu.verbalizers.verbalize import VerbalizeFst as TNVerbalizeFst
    elif args.language == 'sv':
        from nemo_text_processing.text_normalization.sv.taggers.tokenize_and_classify import (
            ClassifyFst as TNClassifyFst,
        )
        from nemo_text_processing.text_normalization.sv.verbalizers.verbalize import VerbalizeFst as TNVerbalizeFst
    elif args.language == 'vi':
        from nemo_text_processing.inverse_text_normalization.vi.taggers.tokenize_and_classify import (
            ClassifyFst as ITNClassifyFst,
        )
        from nemo_text_processing.inverse_text_normalization.vi.verbalizers.verbalize import (
            VerbalizeFst as ITNVerbalizeFst,
        )
    elif args.language == 'zh':
        from nemo_text_processing.text_normalization.zh.taggers.tokenize_and_classify import (
            ClassifyFst as TNClassifyFst,
        )
        from nemo_text_processing.text_normalization.zh.verbalizers.verbalize import VerbalizeFst as TNVerbalizeFst
    elif args.language == 'ar':
        from nemo_text_processing.inverse_text_normalization.ar.taggers.tokenize_and_classify import (
            ClassifyFst as ITNClassifyFst,
        )
        from nemo_text_processing.inverse_text_normalization.ar.verbalizers.verbalize import (
            VerbalizeFst as ITNVerbalizeFst,
        )
        from nemo_text_processing.text_normalization.ar.taggers.tokenize_and_classify import (
            ClassifyFst as TNClassifyFst,
        )
<<<<<<< HEAD
    elif args.language == 'it':
        from nemo_text_processing.text_normalization.it.taggers.tokenize_and_classify import (
            ClassifyFst as TNClassifyFst,
        )
        from nemo_text_processing.text_normalization.it.verbalizers.verbalize import VerbalizeFst as TNVerbalizeFst
=======
    elif args.language == 'es_en':
        from nemo_text_processing.inverse_text_normalization.es_en.taggers.tokenize_and_classify import (
            ClassifyFst as ITNClassifyFst,
        )
        from nemo_text_processing.inverse_text_normalization.es_en.verbalizers.verbalize import (
            VerbalizeFst as ITNVerbalizeFst,
        )
>>>>>>> 1b4e6b2a
    output_dir = os.path.join(args.output_dir, args.language)
    export_grammars(
        output_dir=output_dir,
        grammars=locals()[args.grammars](
            input_case=args.input_case,
            cache_dir=args.cache_dir,
            overwrite_cache=args.overwrite_cache,
            whitelist=args.whitelist,
        ),
    )<|MERGE_RESOLUTION|>--- conflicted
+++ resolved
@@ -79,11 +79,7 @@
     parser.add_argument(
         "--language",
         help="language",
-<<<<<<< HEAD
-        choices=["en", "de", "es", "pt", "ru", 'fr', 'hu', 'sv', 'vi', 'zh', 'ar', 'it'],
-=======
-        choices=["en", "de", "es", "pt", "ru", 'fr', 'hu', 'sv', 'vi', 'zh', 'ar', 'es_en'],
->>>>>>> 1b4e6b2a
+        choices=["en", "de", "es", "pt", "ru", 'fr', 'hu', 'sv', 'vi', 'zh', 'ar', 'it', 'es_en'],
         type=str,
         default='en',
     )
@@ -203,13 +199,11 @@
         from nemo_text_processing.text_normalization.ar.taggers.tokenize_and_classify import (
             ClassifyFst as TNClassifyFst,
         )
-<<<<<<< HEAD
     elif args.language == 'it':
         from nemo_text_processing.text_normalization.it.taggers.tokenize_and_classify import (
             ClassifyFst as TNClassifyFst,
         )
         from nemo_text_processing.text_normalization.it.verbalizers.verbalize import VerbalizeFst as TNVerbalizeFst
-=======
     elif args.language == 'es_en':
         from nemo_text_processing.inverse_text_normalization.es_en.taggers.tokenize_and_classify import (
             ClassifyFst as ITNClassifyFst,
@@ -217,7 +211,6 @@
         from nemo_text_processing.inverse_text_normalization.es_en.verbalizers.verbalize import (
             VerbalizeFst as ITNVerbalizeFst,
         )
->>>>>>> 1b4e6b2a
     output_dir = os.path.join(args.output_dir, args.language)
     export_grammars(
         output_dir=output_dir,
