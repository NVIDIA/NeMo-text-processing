--- conflicted
+++ resolved
@@ -256,6 +256,10 @@
         from nemo_text_processing.inverse_text_normalization.hy.verbalizers.verbalize import (
             VerbalizeFst as ITNVerbalizeFst,
         )
+        from nemo_text_processing.text_normalization.hy.taggers.tokenize_and_classify import (
+            ClassifyFst as TNClassifyFst,
+        )
+        from nemo_text_processing.text_normalization.hy.verbalizers.verbalize import VerbalizeFst as TNVerbalizeFst
     elif args.language == 'ja':
         from nemo_text_processing.inverse_text_normalization.ja.taggers.tokenize_and_classify import (
             ClassifyFst as ITNClassifyFst,
@@ -266,7 +270,6 @@
         from nemo_text_processing.inverse_text_normalization.ja.verbalizers.verbalize import (
             VerbalizeFst as ITNVerbalizeFst,
         )
-<<<<<<< HEAD
     elif args.language == 'he':
         from nemo_text_processing.inverse_text_normalization.he.taggers.tokenize_and_classify import (
             ClassifyFst as ITNClassifyFst,
@@ -274,12 +277,6 @@
         from nemo_text_processing.inverse_text_normalization.he.verbalizers.verbalize import (
             VerbalizeFst as ITNVerbalizeFst,
         )
-=======
-        from nemo_text_processing.text_normalization.hy.taggers.tokenize_and_classify import (
-            ClassifyFst as TNClassifyFst,
-        )
-        from nemo_text_processing.text_normalization.hy.verbalizers.verbalize import VerbalizeFst as TNVerbalizeFst
->>>>>>> 92bdf93b
     output_dir = os.path.join(args.output_dir, f"{args.language}_{args.grammars}_{args.input_case}")
     export_grammars(
         output_dir=output_dir,
