--- conflicted
+++ resolved
@@ -235,15 +235,11 @@
         from nemo_text_processing.inverse_text_normalization.hy.verbalizers.verbalize import (
             VerbalizeFst as ITNVerbalizeFst,
         )
-<<<<<<< HEAD
         from nemo_text_processing.text_normalization.hy.taggers.tokenize_and_classify import (
             ClassifyFst as TNClassifyFst,
         )
         from nemo_text_processing.text_normalization.hy.verbalizers.verbalize import VerbalizeFst as TNVerbalizeFst
-    output_dir = os.path.join(args.output_dir, args.language)
-=======
     output_dir = os.path.join(args.output_dir, f"{args.language}_{args.grammars}_{args.input_case}")
->>>>>>> 45ebe578
     export_grammars(
         output_dir=output_dir,
         grammars=locals()[args.grammars](
