--- conflicted
+++ resolved
@@ -87,10 +87,6 @@
     parser.add_argument(
         "--language",
         help="language",
-<<<<<<< HEAD
-<<<<<<< HEAD
-=======
->>>>>>> 59f46198
         choices=[
             "en",
             "de",
@@ -110,12 +106,6 @@
             'ja',
             'rw',
         ],
-<<<<<<< HEAD
-=======
-        choices=["en", "de", "es", "pt", "ru", 'fr', 'hu', 'sv', 'vi', 'zh', 'ar', 'it', 'es_en', 'hy', 'mr', 'ja'],
->>>>>>> 0a4a21c (Jp itn 20240221 (#141))
-=======
->>>>>>> 59f46198
         type=str,
         default='en',
     )
@@ -295,33 +285,18 @@
         from nemo_text_processing.inverse_text_normalization.ja.verbalizers.verbalize import (
             VerbalizeFst as ITNVerbalizeFst,
         )
-<<<<<<< HEAD
-<<<<<<< HEAD
-<<<<<<< HEAD
-=======
->>>>>>> 8a7e28e (Zh tn bug 240712 (#187))
-=======
->>>>>>> 59f46198
-        from nemo_text_processing.text_normalization.hy.taggers.tokenize_and_classify import (
-            ClassifyFst as TNClassifyFst,
-        )
-        from nemo_text_processing.text_normalization.hy.verbalizers.verbalize import VerbalizeFst as TNVerbalizeFst
-<<<<<<< HEAD
-<<<<<<< HEAD
-=======
->>>>>>> 59f46198
+        from nemo_text_processing.text_normalization.ja.taggers.tokenize_and_classify import (
+            ClassifyFst as TNClassifyFst,
+        )
+        from nemo_text_processing.text_normalization.ja.verbalizers.verbalize import VerbalizeFst as TNVerbalizeFst
+        from nemo_text_processing.text_normalization.ja.verbalizers.post_processing import (
+            PostProcessingFst as TNPostProcessingFst,
+        )
     elif args.language == 'rw':
         from nemo_text_processing.text_normalization.rw.taggers.tokenize_and_classify import (
             ClassifyFst as TNClassifyFst,
         )
         from nemo_text_processing.text_normalization.rw.verbalizers.verbalize import VerbalizeFst as TNVerbalizeFst
-<<<<<<< HEAD
-=======
->>>>>>> 0a4a21c (Jp itn 20240221 (#141))
-=======
->>>>>>> 8a7e28e (Zh tn bug 240712 (#187))
-=======
->>>>>>> 59f46198
     output_dir = os.path.join(args.output_dir, f"{args.language}_{args.grammars}_{args.input_case}")
     export_grammars(
         output_dir=output_dir,
