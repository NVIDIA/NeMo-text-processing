# Copyright (c) 2021, NVIDIA CORPORATION.  All rights reserved.
# Copyright 2015 and onwards Google, Inc.
#
# Licensed under the Apache License, Version 2.0 (the "License");
# you may not use this file except in compliance with the License.
# You may obtain a copy of the License at
#
#     http://www.apache.org/licenses/LICENSE-2.0
#
# Unless required by applicable law or agreed to in writing, software
# distributed under the License is distributed on an "AS IS" BASIS,
# WITHOUT WARRANTIES OR CONDITIONS OF ANY KIND, either express or implied.
# See the License for the specific language governing permissions and
# limitations under the License.


import os
import time
from argparse import ArgumentParser

import pynini

from nemo_text_processing.text_normalization.en.graph_utils import generator_main

# This script exports compiled grammars inside nemo_text_processing into OpenFst finite state archive files
# tokenize_and_classify.far and verbalize.far for production purposes


def itn_grammars(**kwargs):
    d = {}
    d['classify'] = {
        'TOKENIZE_AND_CLASSIFY': ITNClassifyFst(
            cache_dir=kwargs["cache_dir"],
            overwrite_cache=kwargs["overwrite_cache"],
            whitelist=kwargs["whitelist"],
            input_case=kwargs["input_case"],
        ).fst
    }
    d['verbalize'] = {'ALL': ITNVerbalizeFst().fst, 'REDUP': pynini.accep("REDUP")}
    if ITNPostProcessingFst is not None:
        d['post_process'] = {'POSTPROCESSOR': ITNPostProcessingFst().fst}
    return d


def tn_grammars(**kwargs):
    d = {}
    d['classify'] = {
        'TOKENIZE_AND_CLASSIFY': TNClassifyFst(
            input_case=kwargs["input_case"],
            deterministic=True,
            cache_dir=kwargs["cache_dir"],
            overwrite_cache=kwargs["overwrite_cache"],
            whitelist=kwargs["whitelist"],
        ).fst
    }
    d['verbalize'] = {'ALL': TNVerbalizeFst(deterministic=True).fst, 'REDUP': pynini.accep("REDUP")}
    if TNPostProcessingFst is not None:
        d['post_process'] = {'POSTPROCESSOR': TNPostProcessingFst().fst}
    return d


def export_grammars(output_dir, grammars):
    """
    Exports tokenizer_and_classify and verbalize Fsts as OpenFst finite state archive (FAR) files.

    Args:
        output_dir: directory to export FAR files to. Subdirectories will be created for tagger and verbalizer respectively.
        grammars: grammars to be exported
    """

    for category, graphs in grammars.items():
        out_dir = os.path.join(output_dir, category)
        if category == "post_process":
            out_dir = os.path.join(output_dir, "verbalize")
        if not os.path.exists(out_dir):
            os.makedirs(out_dir)
            time.sleep(1)
        if category == "classify":
            category = "tokenize_and_classify"
        generator_main(f"{out_dir}/{category}.far", graphs)


def parse_args():
    parser = ArgumentParser()
    parser.add_argument("--output_dir", help="output directory for grammars", required=True, type=str)
    parser.add_argument(
        "--language",
        help="language",
<<<<<<< HEAD
<<<<<<< HEAD
        choices=["en", "de", "es", "pt", "ru", 'fr', 'hu', 'sv', 'vi', 'zh', 'ar', 'it', 'es_en', 'hy', 'mr', 'ja'],
=======
        choices=["en", "de", "es", "pt", "ru", 'fr', 'hu', 'sv', 'vi', 'zh', 'ar', 'it', 'es_en', 'ja'],
>>>>>>> 68b711b (updates for japanese tn)
=======
        choices=["en", "de", "es", "pt", "ru", 'fr', 'hu', 'sv', 'vi', 'zh', 'ar', 'it', 'es_en', 'ja'],
>>>>>>> 222aec00
        type=str,
        default='en',
    )
    parser.add_argument(
        "--grammars", help="grammars to be exported", choices=["tn_grammars", "itn_grammars"], type=str, required=True
    )
    parser.add_argument(
        "--input_case", help="input capitalization", choices=["lower_cased", "cased"], default="cased", type=str
    )
    parser.add_argument(
        "--whitelist",
        help="Path to a file with with whitelist replacements,"
        "e.g., for English whitelist files are stored under inverse_normalization/en/data/whitelist. If None,"
        "the default file will be used.",
        default=None,
        type=lambda x: None if x == "None" else x,
    )
    parser.add_argument("--overwrite_cache", help="set to True to re-create .far grammar files", action="store_true")
    parser.add_argument(
        "--cache_dir",
        help="path to a dir with .far grammar file. Set to None to avoid using cache",
        default=None,
        type=str,
    )
    return parser.parse_args()


if __name__ == '__main__':
    args = parse_args()

    if args.language in ['pt', 'ru', 'vi', 'es_en', 'mr'] and args.grammars == 'tn_grammars':
        raise ValueError('Only ITN grammars could be deployed in Sparrowhawk for the selected languages.')
    TNPostProcessingFst = None
    ITNPostProcessingFst = None
    if args.language == 'en':
        from nemo_text_processing.inverse_text_normalization.en.taggers.tokenize_and_classify import (
            ClassifyFst as ITNClassifyFst,
        )
        from nemo_text_processing.inverse_text_normalization.en.verbalizers.verbalize import (
            VerbalizeFst as ITNVerbalizeFst,
        )
        from nemo_text_processing.text_normalization.en.taggers.tokenize_and_classify import (
            ClassifyFst as TNClassifyFst,
        )
        from nemo_text_processing.text_normalization.en.verbalizers.post_processing import (
            PostProcessingFst as TNPostProcessingFst,
        )
        from nemo_text_processing.text_normalization.en.verbalizers.verbalize import VerbalizeFst as TNVerbalizeFst

    elif args.language == 'de':
        from nemo_text_processing.inverse_text_normalization.de.taggers.tokenize_and_classify import (
            ClassifyFst as ITNClassifyFst,
        )
        from nemo_text_processing.inverse_text_normalization.de.verbalizers.verbalize import (
            VerbalizeFst as ITNVerbalizeFst,
        )
        from nemo_text_processing.text_normalization.de.taggers.tokenize_and_classify import (
            ClassifyFst as TNClassifyFst,
        )
        from nemo_text_processing.text_normalization.de.verbalizers.verbalize import VerbalizeFst as TNVerbalizeFst
    elif args.language == 'ru':
        from nemo_text_processing.inverse_text_normalization.ru.taggers.tokenize_and_classify import (
            ClassifyFst as ITNClassifyFst,
        )
        from nemo_text_processing.inverse_text_normalization.ru.verbalizers.verbalize import (
            VerbalizeFst as ITNVerbalizeFst,
        )
    elif args.language == 'es':
        from nemo_text_processing.inverse_text_normalization.es.taggers.tokenize_and_classify import (
            ClassifyFst as ITNClassifyFst,
        )
        from nemo_text_processing.inverse_text_normalization.es.verbalizers.verbalize import (
            VerbalizeFst as ITNVerbalizeFst,
        )
        from nemo_text_processing.text_normalization.es.taggers.tokenize_and_classify import (
            ClassifyFst as TNClassifyFst,
        )
        from nemo_text_processing.text_normalization.es.verbalizers.verbalize import VerbalizeFst as TNVerbalizeFst
    elif args.language == 'pt':
        from nemo_text_processing.inverse_text_normalization.pt.taggers.tokenize_and_classify import (
            ClassifyFst as ITNClassifyFst,
        )
        from nemo_text_processing.inverse_text_normalization.pt.verbalizers.verbalize import (
            VerbalizeFst as ITNVerbalizeFst,
        )
    elif args.language == 'fr':
        from nemo_text_processing.inverse_text_normalization.fr.taggers.tokenize_and_classify import (
            ClassifyFst as ITNClassifyFst,
        )
        from nemo_text_processing.inverse_text_normalization.fr.verbalizers.verbalize import (
            VerbalizeFst as ITNVerbalizeFst,
        )
        from nemo_text_processing.text_normalization.fr.taggers.tokenize_and_classify import (
            ClassifyFst as TNClassifyFst,
        )
        from nemo_text_processing.text_normalization.fr.verbalizers.verbalize import VerbalizeFst as TNVerbalizeFst
    elif args.language == 'hu':
        from nemo_text_processing.text_normalization.hu.taggers.tokenize_and_classify import (
            ClassifyFst as TNClassifyFst,
        )
        from nemo_text_processing.text_normalization.hu.verbalizers.verbalize import VerbalizeFst as TNVerbalizeFst
    elif args.language == 'sv':
        from nemo_text_processing.inverse_text_normalization.sv.taggers.tokenize_and_classify import (
            ClassifyFst as ITNClassifyFst,
        )
        from nemo_text_processing.inverse_text_normalization.sv.verbalizers.verbalize import (
            VerbalizeFst as ITNVerbalizeFst,
        )
        from nemo_text_processing.text_normalization.sv.taggers.tokenize_and_classify import (
            ClassifyFst as TNClassifyFst,
        )
        from nemo_text_processing.text_normalization.sv.verbalizers.verbalize import VerbalizeFst as TNVerbalizeFst
    elif args.language == 'vi':
        from nemo_text_processing.inverse_text_normalization.vi.taggers.tokenize_and_classify import (
            ClassifyFst as ITNClassifyFst,
        )
        from nemo_text_processing.inverse_text_normalization.vi.verbalizers.verbalize import (
            VerbalizeFst as ITNVerbalizeFst,
        )
    elif args.language == 'zh':
        from nemo_text_processing.inverse_text_normalization.zh.taggers.tokenize_and_classify import (
            ClassifyFst as ITNClassifyFst,
        )
        from nemo_text_processing.inverse_text_normalization.zh.verbalizers.verbalize import (
            VerbalizeFst as ITNVerbalizeFst,
        )
        from nemo_text_processing.text_normalization.zh.taggers.tokenize_and_classify import (
            ClassifyFst as TNClassifyFst,
        )
        from nemo_text_processing.text_normalization.zh.verbalizers.post_processing import (
            PostProcessingFst as TNPostProcessingFst,
        )
        from nemo_text_processing.text_normalization.zh.verbalizers.verbalize import VerbalizeFst as TNVerbalizeFst
    elif args.language == 'ar':
        from nemo_text_processing.inverse_text_normalization.ar.taggers.tokenize_and_classify import (
            ClassifyFst as ITNClassifyFst,
        )
        from nemo_text_processing.inverse_text_normalization.ar.verbalizers.verbalize import (
            VerbalizeFst as ITNVerbalizeFst,
        )
        from nemo_text_processing.text_normalization.ar.taggers.tokenize_and_classify import (
            ClassifyFst as TNClassifyFst,
        )
    elif args.language == 'it':
        from nemo_text_processing.text_normalization.it.taggers.tokenize_and_classify import (
            ClassifyFst as TNClassifyFst,
        )
        from nemo_text_processing.text_normalization.it.verbalizers.verbalize import VerbalizeFst as TNVerbalizeFst
    elif args.language == 'es_en':
        from nemo_text_processing.inverse_text_normalization.es_en.taggers.tokenize_and_classify import (
            ClassifyFst as ITNClassifyFst,
        )
        from nemo_text_processing.inverse_text_normalization.es_en.verbalizers.verbalize import (
            VerbalizeFst as ITNVerbalizeFst,
        )
<<<<<<< HEAD
    elif args.language == 'mr':
        from nemo_text_processing.inverse_text_normalization.mr.taggers.tokenize_and_classify import (
            ClassifyFst as ITNClassifyFst,
        )
        from nemo_text_processing.inverse_text_normalization.mr.verbalizers.verbalize import (
            VerbalizeFst as ITNVerbalizeFst,
        )
    elif args.language == 'hy':
        from nemo_text_processing.inverse_text_normalization.hy.taggers.tokenize_and_classify import (
            ClassifyFst as ITNClassifyFst,
        )
        from nemo_text_processing.inverse_text_normalization.hy.verbalizers.verbalize import (
            VerbalizeFst as ITNVerbalizeFst,
        )
    elif args.language == 'ja':
        from nemo_text_processing.inverse_text_normalization.ja.taggers.tokenize_and_classify import (
            ClassifyFst as ITNClassifyFst,
        )
        from nemo_text_processing.inverse_text_normalization.ja.verbalizers.post_processing import (
            PostProcessingFst as ITNPostProcessingFst,
        )
        from nemo_text_processing.inverse_text_normalization.ja.verbalizers.verbalize import (
            VerbalizeFst as ITNVerbalizeFst,
        )
=======
    elif args.language == 'ja':
>>>>>>> 222aec00
        from nemo_text_processing.text_normalization.ja.taggers.tokenize_and_classify import (
            ClassifyFst as TNClassifyFst,
        )
        from nemo_text_processing.text_normalization.ja.verbalizers.verbalize import (
            VerbalizeFst as TNVerbalizeFst,
        )
    output_dir = os.path.join(args.output_dir, args.language)
    export_grammars(
        output_dir=output_dir,
        grammars=locals()[args.grammars](
            input_case=args.input_case,
            cache_dir=args.cache_dir,
            overwrite_cache=args.overwrite_cache,
            whitelist=args.whitelist,
        ),
    )<|MERGE_RESOLUTION|>--- conflicted
+++ resolved
@@ -86,16 +86,7 @@
     parser.add_argument(
         "--language",
         help="language",
-<<<<<<< HEAD
-<<<<<<< HEAD
         choices=["en", "de", "es", "pt", "ru", 'fr', 'hu', 'sv', 'vi', 'zh', 'ar', 'it', 'es_en', 'hy', 'mr', 'ja'],
-=======
-        choices=["en", "de", "es", "pt", "ru", 'fr', 'hu', 'sv', 'vi', 'zh', 'ar', 'it', 'es_en', 'ja'],
->>>>>>> 68b711b (updates for japanese tn)
-=======
-        choices=["en", "de", "es", "pt", "ru", 'fr', 'hu', 'sv', 'vi', 'zh', 'ar', 'it', 'es_en', 'ja'],
->>>>>>> 222aec00
-        type=str,
         default='en',
     )
     parser.add_argument(
@@ -250,7 +241,6 @@
         from nemo_text_processing.inverse_text_normalization.es_en.verbalizers.verbalize import (
             VerbalizeFst as ITNVerbalizeFst,
         )
-<<<<<<< HEAD
     elif args.language == 'mr':
         from nemo_text_processing.inverse_text_normalization.mr.taggers.tokenize_and_classify import (
             ClassifyFst as ITNClassifyFst,
@@ -275,9 +265,6 @@
         from nemo_text_processing.inverse_text_normalization.ja.verbalizers.verbalize import (
             VerbalizeFst as ITNVerbalizeFst,
         )
-=======
-    elif args.language == 'ja':
->>>>>>> 222aec00
         from nemo_text_processing.text_normalization.ja.taggers.tokenize_and_classify import (
             ClassifyFst as TNClassifyFst,
         )
