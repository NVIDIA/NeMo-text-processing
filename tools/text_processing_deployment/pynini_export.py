# Copyright (c) 2021, NVIDIA CORPORATION.  All rights reserved.
# Copyright 2015 and onwards Google, Inc.
#
# Licensed under the Apache License, Version 2.0 (the "License");
# you may not use this file except in compliance with the License.
# You may obtain a copy of the License at
#
#     http://www.apache.org/licenses/LICENSE-2.0
#
# Unless required by applicable law or agreed to in writing, software
# distributed under the License is distributed on an "AS IS" BASIS,
# WITHOUT WARRANTIES OR CONDITIONS OF ANY KIND, either express or implied.
# See the License for the specific language governing permissions and
# limitations under the License.


import os
import time
from argparse import ArgumentParser

import pynini

from nemo_text_processing.text_normalization.en.graph_utils import generator_main

# This script exports compiled grammars inside nemo_text_processing into OpenFst finite state archive files
# tokenize_and_classify.far and verbalize.far for production purposes


def itn_grammars(**kwargs):
    d = {}
    d['classify'] = {
        'TOKENIZE_AND_CLASSIFY': ITNClassifyFst(
            cache_dir=kwargs["cache_dir"],
            overwrite_cache=kwargs["overwrite_cache"],
            whitelist=kwargs["whitelist"],
            input_case=kwargs["input_case"],
        ).fst
    }
    d['verbalize'] = {'ALL': ITNVerbalizeFst().fst, 'REDUP': pynini.accep("REDUP")}
    return d


def tn_grammars(**kwargs):
    d = {}
    d['classify'] = {
        'TOKENIZE_AND_CLASSIFY': TNClassifyFst(
            input_case=kwargs["input_case"],
            deterministic=True,
            cache_dir=kwargs["cache_dir"],
            overwrite_cache=kwargs["overwrite_cache"],
            whitelist=kwargs["whitelist"],
        ).fst
    }
    d['verbalize'] = {'ALL': TNVerbalizeFst(deterministic=True).fst, 'REDUP': pynini.accep("REDUP")}
    return d


def export_grammars(output_dir, grammars):
    """
    Exports tokenizer_and_classify and verbalize Fsts as OpenFst finite state archive (FAR) files.

    Args:
        output_dir: directory to export FAR files to. Subdirectories will be created for tagger and verbalizer respectively.
        grammars: grammars to be exported
    """

    for category, graphs in grammars.items():
        out_dir = os.path.join(output_dir, category)
        if not os.path.exists(out_dir):
            os.makedirs(out_dir)
            time.sleep(1)
        if category == "classify":
            category = "tokenize_and_classify"
        generator_main(f"{out_dir}/{category}.far", graphs)


def parse_args():
    parser = ArgumentParser()
    parser.add_argument("--output_dir", help="output directory for grammars", required=True, type=str)
    parser.add_argument(
        "--language",
        help="language",
<<<<<<< HEAD
        choices=["en", "de", "es", "pt", "ru", 'fr', 'hu', 'sv', 'vi', 'zh', 'ar', 'it', 'es_en', 'ja'],
=======
        choices=["en", "de", "es", "pt", "ru", 'fr', 'hu', 'sv', 'vi', 'zh', 'ar', 'it', 'es_en', 'hy'],
>>>>>>> cdcf295e
        type=str,
        default='en',
    )
    parser.add_argument(
        "--grammars", help="grammars to be exported", choices=["tn_grammars", "itn_grammars"], type=str, required=True
    )
    parser.add_argument(
        "--input_case", help="input capitalization", choices=["lower_cased", "cased"], default="cased", type=str
    )
    parser.add_argument(
        "--whitelist",
        help="Path to a file with with whitelist replacements,"
        "e.g., for English whitelist files are stored under inverse_normalization/en/data/whitelist. If None,"
        "the default file will be used.",
        default=None,
        type=lambda x: None if x == "None" else x,
    )
    parser.add_argument("--overwrite_cache", help="set to True to re-create .far grammar files", action="store_true")
    parser.add_argument(
        "--cache_dir",
        help="path to a dir with .far grammar file. Set to None to avoid using cache",
        default=None,
        type=str,
    )
    return parser.parse_args()


if __name__ == '__main__':
    args = parse_args()

    if args.language in ['pt', 'ru', 'vi', 'es_en'] and args.grammars == 'tn_grammars':
        raise ValueError('Only ITN grammars could be deployed in Sparrowhawk for the selected languages.')

    if args.language == 'en':
        from nemo_text_processing.inverse_text_normalization.en.taggers.tokenize_and_classify import (
            ClassifyFst as ITNClassifyFst,
        )
        from nemo_text_processing.inverse_text_normalization.en.verbalizers.verbalize import (
            VerbalizeFst as ITNVerbalizeFst,
        )
        from nemo_text_processing.text_normalization.en.taggers.tokenize_and_classify import (
            ClassifyFst as TNClassifyFst,
        )
        from nemo_text_processing.text_normalization.en.verbalizers.verbalize import VerbalizeFst as TNVerbalizeFst
    elif args.language == 'de':
        from nemo_text_processing.inverse_text_normalization.de.taggers.tokenize_and_classify import (
            ClassifyFst as ITNClassifyFst,
        )
        from nemo_text_processing.inverse_text_normalization.de.verbalizers.verbalize import (
            VerbalizeFst as ITNVerbalizeFst,
        )
        from nemo_text_processing.text_normalization.de.taggers.tokenize_and_classify import (
            ClassifyFst as TNClassifyFst,
        )
        from nemo_text_processing.text_normalization.de.verbalizers.verbalize import VerbalizeFst as TNVerbalizeFst
    elif args.language == 'ru':
        from nemo_text_processing.inverse_text_normalization.ru.taggers.tokenize_and_classify import (
            ClassifyFst as ITNClassifyFst,
        )
        from nemo_text_processing.inverse_text_normalization.ru.verbalizers.verbalize import (
            VerbalizeFst as ITNVerbalizeFst,
        )
    elif args.language == 'es':
        from nemo_text_processing.inverse_text_normalization.es.taggers.tokenize_and_classify import (
            ClassifyFst as ITNClassifyFst,
        )
        from nemo_text_processing.inverse_text_normalization.es.verbalizers.verbalize import (
            VerbalizeFst as ITNVerbalizeFst,
        )
        from nemo_text_processing.text_normalization.es.taggers.tokenize_and_classify import (
            ClassifyFst as TNClassifyFst,
        )
        from nemo_text_processing.text_normalization.es.verbalizers.verbalize import VerbalizeFst as TNVerbalizeFst
    elif args.language == 'pt':
        from nemo_text_processing.inverse_text_normalization.pt.taggers.tokenize_and_classify import (
            ClassifyFst as ITNClassifyFst,
        )
        from nemo_text_processing.inverse_text_normalization.pt.verbalizers.verbalize import (
            VerbalizeFst as ITNVerbalizeFst,
        )
    elif args.language == 'fr':
        from nemo_text_processing.inverse_text_normalization.fr.taggers.tokenize_and_classify import (
            ClassifyFst as ITNClassifyFst,
        )
        from nemo_text_processing.inverse_text_normalization.fr.verbalizers.verbalize import (
            VerbalizeFst as ITNVerbalizeFst,
        )
        from nemo_text_processing.text_normalization.fr.taggers.tokenize_and_classify import (
            ClassifyFst as TNClassifyFst,
        )
        from nemo_text_processing.text_normalization.fr.verbalizers.verbalize import VerbalizeFst as TNVerbalizeFst
    elif args.language == 'hu':
        from nemo_text_processing.text_normalization.hu.taggers.tokenize_and_classify import (
            ClassifyFst as TNClassifyFst,
        )
        from nemo_text_processing.text_normalization.hu.verbalizers.verbalize import VerbalizeFst as TNVerbalizeFst
    elif args.language == 'sv':
        from nemo_text_processing.inverse_text_normalization.sv.taggers.tokenize_and_classify import (
            ClassifyFst as ITNClassifyFst,
        )
        from nemo_text_processing.inverse_text_normalization.sv.verbalizers.verbalize import (
            VerbalizeFst as ITNVerbalizeFst,
        )
        from nemo_text_processing.text_normalization.sv.taggers.tokenize_and_classify import (
            ClassifyFst as TNClassifyFst,
        )
        from nemo_text_processing.text_normalization.sv.verbalizers.verbalize import VerbalizeFst as TNVerbalizeFst
    elif args.language == 'vi':
        from nemo_text_processing.inverse_text_normalization.vi.taggers.tokenize_and_classify import (
            ClassifyFst as ITNClassifyFst,
        )
        from nemo_text_processing.inverse_text_normalization.vi.verbalizers.verbalize import (
            VerbalizeFst as ITNVerbalizeFst,
        )
    elif args.language == 'zh':
        from nemo_text_processing.inverse_text_normalization.zh.taggers.tokenize_and_classify import (
            ClassifyFst as ITNClassifyFst,
        )
        from nemo_text_processing.inverse_text_normalization.zh.verbalizers.verbalize import (
            VerbalizeFst as ITNVerbalizeFst,
        )
        from nemo_text_processing.text_normalization.zh.taggers.tokenize_and_classify import (
            ClassifyFst as TNClassifyFst,
        )
        from nemo_text_processing.text_normalization.zh.verbalizers.verbalize import VerbalizeFst as TNVerbalizeFst
    elif args.language == 'ar':
        from nemo_text_processing.inverse_text_normalization.ar.taggers.tokenize_and_classify import (
            ClassifyFst as ITNClassifyFst,
        )
        from nemo_text_processing.inverse_text_normalization.ar.verbalizers.verbalize import (
            VerbalizeFst as ITNVerbalizeFst,
        )
        from nemo_text_processing.text_normalization.ar.taggers.tokenize_and_classify import (
            ClassifyFst as TNClassifyFst,
        )
    elif args.language == 'it':
        from nemo_text_processing.text_normalization.it.taggers.tokenize_and_classify import (
            ClassifyFst as TNClassifyFst,
        )
        from nemo_text_processing.text_normalization.it.verbalizers.verbalize import VerbalizeFst as TNVerbalizeFst
    elif args.language == 'es_en':
        from nemo_text_processing.inverse_text_normalization.es_en.taggers.tokenize_and_classify import (
            ClassifyFst as ITNClassifyFst,
        )
        from nemo_text_processing.inverse_text_normalization.es_en.verbalizers.verbalize import (
            VerbalizeFst as ITNVerbalizeFst,
        )
<<<<<<< HEAD

    elif args.language == 'ja':
        from nemo_text_processing.inverse_text_normalization.ja.taggers.tokenize_and_classify import (
            ClassifyFst as ITNClassifyFst,
        )
        from nemo_text_processing.inverse_text_normalization.ja.verbalizers.verbalize import (
=======
    elif args.language == 'hy':
        from nemo_text_processing.inverse_text_normalization.hy.taggers.tokenize_and_classify import (
            ClassifyFst as ITNClassifyFst,
        )
        from nemo_text_processing.inverse_text_normalization.hy.verbalizers.verbalize import (
>>>>>>> cdcf295e
            VerbalizeFst as ITNVerbalizeFst,
        )
    output_dir = os.path.join(args.output_dir, args.language)
    export_grammars(
        output_dir=output_dir,
        grammars=locals()[args.grammars](
            input_case=args.input_case,
            cache_dir=args.cache_dir,
            overwrite_cache=args.overwrite_cache,
            whitelist=args.whitelist,
        ),
    )<|MERGE_RESOLUTION|>--- conflicted
+++ resolved
@@ -80,11 +80,7 @@
     parser.add_argument(
         "--language",
         help="language",
-<<<<<<< HEAD
-        choices=["en", "de", "es", "pt", "ru", 'fr', 'hu', 'sv', 'vi', 'zh', 'ar', 'it', 'es_en', 'ja'],
-=======
-        choices=["en", "de", "es", "pt", "ru", 'fr', 'hu', 'sv', 'vi', 'zh', 'ar', 'it', 'es_en', 'hy'],
->>>>>>> cdcf295e
+        choices=["en", "de", "es", "pt", "ru", 'fr', 'hu', 'sv', 'vi', 'zh', 'ar', 'it', 'es_en', 'hy', 'ja'],
         type=str,
         default='en',
     )
@@ -232,22 +228,22 @@
         from nemo_text_processing.inverse_text_normalization.es_en.verbalizers.verbalize import (
             VerbalizeFst as ITNVerbalizeFst,
         )
-<<<<<<< HEAD
 
     elif args.language == 'ja':
         from nemo_text_processing.inverse_text_normalization.ja.taggers.tokenize_and_classify import (
             ClassifyFst as ITNClassifyFst,
         )
         from nemo_text_processing.inverse_text_normalization.ja.verbalizers.verbalize import (
-=======
+            VerbalizeFst as ITNVerbalizeFst,
+        )
+
     elif args.language == 'hy':
         from nemo_text_processing.inverse_text_normalization.hy.taggers.tokenize_and_classify import (
             ClassifyFst as ITNClassifyFst,
         )
         from nemo_text_processing.inverse_text_normalization.hy.verbalizers.verbalize import (
->>>>>>> cdcf295e
-            VerbalizeFst as ITNVerbalizeFst,
-        )
+            VerbalizeFst as ITNVerbalizeFst,
+        )    
     output_dir = os.path.join(args.output_dir, args.language)
     export_grammars(
         output_dir=output_dir,
