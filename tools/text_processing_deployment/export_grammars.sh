--- conflicted
+++ resolved
@@ -106,12 +106,4 @@
 else
   echo "done mode: $MODE"
   exit 0
-<<<<<<< HEAD
-<<<<<<< HEAD
-fi
-=======
-fi
->>>>>>> 8a7e28e (Zh tn bug 240712 (#187))
-=======
-fi
->>>>>>> 59f46198
+fi