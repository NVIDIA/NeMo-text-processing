pipeline {
  agent {
        docker {
          image 'tnitn_ci'
          args '--user 0:128 -v /home/jenkinsci:/home/jenkinsci -v $HOME/.cache:/root/.cache --shm-size=4g --entrypoint=""'
        }
  }
  options {
    timeout(time: 2, unit: 'HOURS')
    disableConcurrentBuilds(abortPrevious: true)
  }
  environment {

    AR_TN_CACHE='/home/jenkinsci/TestData/text_norm/ci/grammars/10-23-23-0'
    DE_TN_CACHE='/home/jenkinsci/TestData/text_norm/ci/grammars/06-08-23-0'
    EN_TN_CACHE='/home/jenkinsci/TestData/text_norm/ci/grammars/11-18-23-0'
    ES_TN_CACHE='/home/jenkinsci/TestData/text_norm/ci/grammars/10-27-23-0'
    ES_EN_TN_CACHE='/home/jenkinsci/TestData/text_norm/ci/grammars/06-13-23-2'
    FR_TN_CACHE='/home/jenkinsci/TestData/text_norm/ci/grammars/12-05-23-0'
    HU_TN_CACHE='/home/jenkinsci/TestData/text_norm/ci/grammars/06-08-23-0'
    PT_TN_CACHE='/home/jenkinsci/TestData/text_norm/ci/grammars/06-08-23-0'
    RU_TN_CACHE='/home/jenkinsci/TestData/text_norm/ci/grammars/06-08-23-0'
    VI_TN_CACHE='/home/jenkinsci/TestData/text_norm/ci/grammars/06-08-23-0'
    SV_TN_CACHE='/home/jenkinsci/TestData/text_norm/ci/grammars/06-08-23-0'
    ZH_TN_CACHE='/home/jenkinsci/TestData/text_norm/ci/grammars/07-27-23-0'
<<<<<<< HEAD
    JP_TN_CACHE='/home/jenkinsci/TestData/text_norm/ci/grammars/09-11-23-0'
    DEFAULT_TN_CACHE='/home/jenkinsci/TestData/text_norm/ci/grammars/06-08-23-0'

=======
    IT_TN_CACHE='/home/jenkinsci/TestData/text_norm/ci/grammars/10-26-23-0'
    JP_TN_CACHE='/home/jenkinsci/TestData/text_norm/ci/grammars/09-11-23-0'
    DEFAULT_TN_CACHE='/home/jenkinsci/TestData/text_norm/ci/grammars/06-08-23-0'
>>>>>>> 42c0071bbeb3141ba013d3965693bb100c06a8e6
  }
  stages {

    stage('Add git safe directory'){
      steps{
        sh 'git config --global --add safe.directory /var/lib/jenkins/workspace/NTP_$GIT_BRANCH'
        sh 'git config --global --add safe.directory /home/jenkinsci/workspace/NTP_$GIT_BRANCH'
      }
    }

    stage('PyTorch version') {
      steps {
        sh 'python -c "import torch; print(torch.__version__)"'
        sh 'python -c "import torchvision; print(torchvision.__version__)"'
      }
    }

    stage('Install test requirements') {
      steps {
        sh 'apt-get update && apt-get install -y bc'
      }
    }



    stage('NeMo Installation') {
      steps {
        sh './reinstall.sh release'
      }
    }


    stage('L0: Create EN TN/ITN Grammars') {
      when {
        anyOf {
          branch 'main'
          changeRequest target: 'main'
        }
      }
      failFast true
      parallel {
        stage('L0: Test utils') {
          steps {
            sh 'CUDA_VISIBLE_DEVICES="" pytest tests/nemo_text_processing/audio_based_utils/ --cpu'
          }
        }
        stage('L0: En TN grammars') {
          steps {
            sh 'CUDA_VISIBLE_DEVICES="" python nemo_text_processing/text_normalization/normalize.py --text="1" --cache_dir ${EN_TN_CACHE}'
          }
        }
        stage('L0: En TN non-deterministic grammars') {
          steps {
            sh 'CUDA_VISIBLE_DEVICES="" python nemo_text_processing/text_normalization/normalize_with_audio.py --text="1" --cache_dir ${EN_TN_CACHE}'
          }
        }
        stage('L0: En ITN grammars') {
          steps {
            sh 'CUDA_VISIBLE_DEVICES="" python nemo_text_processing/inverse_text_normalization/inverse_normalize.py --language en --text="twenty" --cache_dir ${EN_TN_CACHE}'
          }
        }

      }
    }

    stage('L0: Create DE TN/ITN Grammars') {
      when {
        anyOf {
          branch 'main'
          changeRequest target: 'main'
        }
      }
      failFast true
      parallel {
        stage('L0: DE TN grammars') {
          steps {
            sh 'CUDA_VISIBLE_DEVICES="" python nemo_text_processing/text_normalization/normalize.py --lang=de --text="1" --cache_dir ${DEFAULT_TN_CACHE}'
          }
        }
        stage('L0: DE ITN grammars') {
          steps {
            sh 'CUDA_VISIBLE_DEVICES="" python nemo_text_processing/inverse_text_normalization/inverse_normalize.py --lang=de --text="ein hundert " --cache_dir ${DEFAULT_TN_CACHE}'
          }
        }

      }
    }

    stage('L0: Create ES TN/ITN Grammars') {
      when {
        anyOf {
          branch 'main'
          changeRequest target: 'main'
        }
      }
      failFast true
      parallel {
        stage('L0: ES TN grammars') {
          steps {
            sh 'CUDA_VISIBLE_DEVICES="" python nemo_text_processing/text_normalization/normalize.py --lang=es --text="1" --cache_dir ${ES_TN_CACHE}'
          }
        }
        stage('L0: ES ITN grammars') {
          steps {
            sh 'CUDA_VISIBLE_DEVICES="" python nemo_text_processing/inverse_text_normalization/inverse_normalize.py --lang=es --text="ciento uno " --cache_dir ${ES_TN_CACHE}'
          }
        }

      }
    }

    stage('L0: Create Codeswitched ES/EN TN/ITN Grammars') {
      when {
        anyOf {
          branch 'main'
          changeRequest target: 'main'
        }
      }
      failFast true
      parallel {

        stage('L0: ES/EN ITN grammars') {
          steps {
            sh 'CUDA_VISIBLE_DEVICES="" python nemo_text_processing/inverse_text_normalization/inverse_normalize.py --lang=es_en --text="ciento uno " --cache_dir ${ES_EN_TN_CACHE}'
          }
        }

      }
    }

    stage('L0: Create AR TN/ITN Grammars') {
      when {
        anyOf {
          branch 'main'
          changeRequest target: 'main'
        }
      }
      failFast true
      parallel {
        stage('L0: AR TN grammars') {
          steps {
            sh 'CUDA_VISIBLE_DEVICES="" python nemo_text_processing/text_normalization/normalize.py --lang=ar --text="2" --cache_dir ${AR_TN_CACHE}'
          }
        }
        stage('L0: AR ITN grammars') {
          steps {
            sh 'CUDA_VISIBLE_DEVICES="" python nemo_text_processing/inverse_text_normalization/inverse_normalize.py --lang=ar --text="اثنان " --cache_dir ${AR_TN_CACHE}'
          }
        }

      }
    }

    stage('L0: Create FR TN/ITN Grammars') {
      when {
        anyOf {
          branch 'main'
          changeRequest target: 'main'
        }
      }
      failFast true
      parallel {
        stage('L0: FR TN grammars') {
<<<<<<< HEAD
         steps {
=======
          steps {
>>>>>>> 42c0071bbeb3141ba013d3965693bb100c06a8e6
            sh 'CUDA_VISIBLE_DEVICES="" python nemo_text_processing/text_normalization/normalize.py --lang=fr --text="2" --cache_dir ${FR_TN_CACHE}'
          }
        }
        stage('L0: FR ITN grammars') {
          steps {
            sh 'CUDA_VISIBLE_DEVICES="" python nemo_text_processing/inverse_text_normalization/inverse_normalize.py --lang=fr --text="cent " --cache_dir ${FR_TN_CACHE}'
          }
        }

      }
    }
<<<<<<< HEAD
    stage('L0: Create HU TN/ITN Grammars') {
      when {
        anyOf {
          branch 'main'
          changeRequest target: 'main'
        }
      }
      failFast true
      parallel {
        stage('L0: HU TN grammars') {
         steps {
            sh 'CUDA_VISIBLE_DEVICES="" python nemo_text_processing/text_normalization/normalize.py --lang=hu --text="100" --cache_dir ${HU_TN_CACHE}'
          }
        }
       // stage('L0: HU ITN grammars') {
       //   steps {
       //     sh 'CUDA_VISIBLE_DEVICES="" python nemo_text_processing/inverse_text_normalization/inverse_normalize.py --lang=hu --text="száz " --cache_dir ${HU_TN_CACHE}'
       //   }
       // }
      }
    }
    stage('L0: Create VI TN/ITN Grammars') {
=======
    stage('L0: Create VI ITN & HU TN & IT TN') {
>>>>>>> 42c0071bbeb3141ba013d3965693bb100c06a8e6
      when {
        anyOf {
          branch 'main'
          changeRequest target: 'main'
        }
      }
      failFast true
      parallel {
        stage('L0: VI ITN grammars') {
          steps {
            sh 'CUDA_VISIBLE_DEVICES="" python nemo_text_processing/inverse_text_normalization/inverse_normalize.py --lang=vi --text="một ngàn " --cache_dir ${VI_TN_CACHE}'
          }
        }
        stage('L0: HU TN grammars') {
         steps {
            sh 'CUDA_VISIBLE_DEVICES="" python nemo_text_processing/text_normalization/normalize.py --lang=hu --text="100" --cache_dir ${HU_TN_CACHE}'
          }
        }
        stage('L0: IT TN grammars') {
          steps {
            sh 'CUDA_VISIBLE_DEVICES="" python nemo_text_processing/text_normalization/normalize.py --lang=it --text="122" --cache_dir ${IT_TN_CACHE}'
          }
        }
      }
    }

    stage('L0: Create PT TN/ITN Grammars') {
      when {
        anyOf {
          branch 'main'
          changeRequest target: 'main'
        }
      }
      failFast true
      parallel {
       // stage('L0: PT TN grammars') {
       //  steps {
       //     sh 'CUDA_VISIBLE_DEVICES="" python nemo_text_processing/text_normalization/normalize.py --lang=pt --text="2" --cache_dir ${DEFAULT_TN_CACHE}'
       //   }
       // }
        stage('L0: PT ITN grammars') {
          steps {
            sh 'CUDA_VISIBLE_DEVICES="" python nemo_text_processing/inverse_text_normalization/inverse_normalize.py --lang=pt --text="dez " --cache_dir ${PT_TN_CACHE}'
          }
        }

      }
    }
    stage('L0: Create RU TN/ITN Grammars') {
      when {
        anyOf {
          branch 'main'
          changeRequest target: 'main'
        }
      }
      failFast true
      parallel {
        stage('L0: RU TN grammars') {
          steps {
            sh 'CUDA_VISIBLE_DEVICES="" python nemo_text_processing/text_normalization/normalize_with_audio.py --lang=ru --text="03" --cache_dir ${RU_TN_CACHE}'
          }
        }
        stage('L0: RU ITN grammars') {
          steps {
            sh 'CUDA_VISIBLE_DEVICES="" python nemo_text_processing/inverse_text_normalization/inverse_normalize.py --lang=ru --text="три " --cache_dir ${RU_TN_CACHE}'
          }
        }
      }
    }
    stage('L0: Create SV TN/ITN Grammars') {
      when {
        anyOf {
          branch 'main'
          changeRequest target: 'main'
        }
      }
      failFast true
      parallel {
        stage('L0: SV TN grammars') {
         steps {
            sh 'CUDA_VISIBLE_DEVICES="" python nemo_text_processing/text_normalization/normalize.py --lang=sv --text="100" --cache_dir ${SV_TN_CACHE}'
          }
        }
      //  stage('L0: SV ITN grammars') {
      //    steps {
      //      sh 'CUDA_VISIBLE_DEVICES="" python nemo_text_processing/inverse_text_normalization/inverse_normalize.py --lang=sv --text="hundra " --cache_dir ${SV_TN_CACHE}'
      //    }
      //  }
<<<<<<< HEAD
      }
    }
    stage('L1: Create JP TN/ITN Grammars') {
      when {
        anyOf {
          branch 'main'
          changeRequest target: 'main'
        }
      }
      failFast true
      parallel {
        stage('L1: JP ITN grammars') {
         steps {
            sh 'CUDA_VISIBLE_DEVICES="" python nemo_text_processing/inverse_text_normalization/inverse_normalize.py --lang=jp --text="百" --cache_dir ${JP_TN_CACHE}'
          }
        }
      //  stage('L1: JP TN grammars') {
      //    steps {
      //      sh 'CUDA_VISIBLE_DEVICES="" python nemo_text_processing/text_normalization/inverse_normalize.py --lang=jp --text="100" --cache_dir ${JP_TN_CACHE}'
      //    }
      //  }
      }
    }
=======
      }
    }
    stage('L1: Create JP TN/ITN Grammars') {
      when {
        anyOf {
          branch 'main'
          changeRequest target: 'main'
        }
      }
      failFast true
      parallel {
        stage('L1: JP ITN grammars') {
         steps {
            sh 'CUDA_VISIBLE_DEVICES="" python nemo_text_processing/inverse_text_normalization/inverse_normalize.py --lang=jp --text="百" --cache_dir ${JP_TN_CACHE}'
          }
        }
      //  stage('L1: JP TN grammars') {
      //    steps {
      //      sh 'CUDA_VISIBLE_DEVICES="" python nemo_text_processing/text_normalization/inverse_normalize.py --lang=jp --text="100" --cache_dir ${JP_TN_CACHE}'
      //    }
      //  }
      }
    }
>>>>>>> 42c0071bbeb3141ba013d3965693bb100c06a8e6

    stage('L0: Create ZH TN/ITN Grammars') {
      when {
        anyOf {
          branch 'main'
          changeRequest target: 'main'
        }
      }
      failFast true
      parallel {
        stage('L0: ZH TN grammars') {
         steps {
            sh 'CUDA_VISIBLE_DEVICES="" python nemo_text_processing/text_normalization/normalize.py --lang=zh --text="你" --cache_dir ${ZH_TN_CACHE}'
          }
        }
        stage('L0: ZH ITN grammars') {
          steps {
            sh 'CUDA_VISIBLE_DEVICES="" python nemo_text_processing/inverse_text_normalization/inverse_normalize.py --lang=zh --text="二零零二年一月二十八日 " --cache_dir ${ZH_TN_CACHE}'
          }
        }
      }
    }

    


// L1 Tests starts here
    stage('L1: TN/ITN Tests CPU') {
      when {
        anyOf {
          branch 'main'
          changeRequest target: 'main'
        }
      }
      failFast true
      stages {
        stage('L1: Test EN non-deterministic TN & Run all En TN/ITN tests (restore grammars from cache)') {
          steps {
            sh 'CUDA_VISIBLE_DEVICES="" pytest tests/nemo_text_processing/en/ -m "not pleasefixme" --cpu --tn_cache_dir ${EN_TN_CACHE}'
          }
        }
        stage('L1: Run all DE TN/ITN tests (restore grammars from cache)') {
          steps {
            sh 'CUDA_VISIBLE_DEVICES="" pytest tests/nemo_text_processing/de/ -m "not pleasefixme" --cpu --tn_cache_dir ${DE_TN_CACHE}'
          }
        }
        stage('L1: Run all ES TN/ITN tests (restore grammars from cache)') {
          steps {
            sh 'CUDA_VISIBLE_DEVICES="" pytest tests/nemo_text_processing/es/ -m "not pleasefixme" --cpu --tn_cache_dir ${ES_TN_CACHE}'
          }
        }
        stage('L1: Run all Codeswitched ES/EN TN/ITN tests (restore grammars from cache)') {
          steps {
            sh 'CUDA_VISIBLE_DEVICES="" pytest tests/nemo_text_processing/es_en/ -m "not pleasefixme" --cpu --tn_cache_dir ${ES_EN_TN_CACHE}'
          }
        }
        stage('L1: Run all AR TN/ITN tests (restore grammars from cache)') {
          steps {
            sh 'CUDA_VISIBLE_DEVICES="" pytest tests/nemo_text_processing/ar/ -m "not pleasefixme" --cpu --tn_cache_dir ${AR_TN_CACHE}'
          }
        }
        stage('L1: Run all FR TN/ITN tests (restore grammars from cache)') {
          steps {
            sh 'CUDA_VISIBLE_DEVICES="" pytest tests/nemo_text_processing/fr/ -m "not pleasefixme" --cpu --tn_cache_dir ${FR_TN_CACHE}'
          }
        }
        stage('L1: Run all PT TN/ITN tests (restore grammars from cache)') {
          steps {
            sh 'CUDA_VISIBLE_DEVICES="" pytest tests/nemo_text_processing/pt/ -m "not pleasefixme" --cpu --tn_cache_dir ${PT_TN_CACHE}'
          }
        }
        stage('L1: Run all VI TN/ITN tests (restore grammars from cache)') {
          steps {
            sh 'CUDA_VISIBLE_DEVICES="" pytest tests/nemo_text_processing/vi/ -m "not pleasefixme" --cpu --tn_cache_dir ${VI_TN_CACHE}'
          }
        }
        stage('L1: Run all RU TN/ITN tests (restore grammars from cache)') {
          steps {
            sh 'CUDA_VISIBLE_DEVICES="" pytest tests/nemo_text_processing/ru/ -m "not pleasefixme" --cpu --tn_cache_dir ${RU_TN_CACHE}'
          }
        }
        // stage('L1: Run all SV TN/ITN tests (restore grammars from cache)') {
        //   steps {
        //     sh 'CUDA_VISIBLE_DEVICES="" pytest tests/nemo_text_processing/sv/ -m "not pleasefixme" --cpu --tn_cache_dir ${SV_TN_CACHE}'
        //   }
        // }
        stage('L1: Run all ZH TN/ITN tests (restore grammars from cache)') {
          steps {
            sh 'CUDA_VISIBLE_DEVICES="" pytest tests/nemo_text_processing/zh/ -m "not pleasefixme" --cpu --tn_cache_dir ${ZH_TN_CACHE}'
          }
        }
      }
    }

     stage('L2: Sparrowhawk Tests') {
      when {
        anyOf {
          branch 'main'
          changeRequest target: 'main'
        }
      }
      failFast true
      stages {
        stage('L2: EN ITN Run Sparrowhawk test - Lower Cased Input') {
          steps {
            sh 'CUDA_VISIBLE_DEVICES=""  cd tools/text_processing_deployment && bash sh_test.sh --MODE="test_itn_grammars" --OVERWRITE_CACHE=False --FAR_PATH=${EN_TN_CACHE}/SH_ITN --LANGUAGE="en"'
            sh 'CUDA_VISIBLE_DEVICES="" cd tests/nemo_text_processing/en && bash test_sparrowhawk_inverse_text_normalization.sh `pwd`'

          }
        }
        stage('L2: EN ITN Run Sparrowhawk test - Cased Input') {
          steps {
            sh 'CUDA_VISIBLE_DEVICES=""  cd tools/text_processing_deployment && bash sh_test.sh --MODE="test_itn_grammars" --INPUT_CASE="cased" --OVERWRITE_CACHE=False --FAR_PATH=${EN_TN_CACHE}/SH_ITN_cased --LANGUAGE="en"'
            sh 'CUDA_VISIBLE_DEVICES="" cd tests/nemo_text_processing/en && bash test_sparrowhawk_inverse_text_normalization_cased.sh `pwd`'

          }
        }
        stage('L2: EN TN Run Sparrowhawk test') {
          steps {
            sh 'CUDA_VISIBLE_DEVICES=""  cd tools/text_processing_deployment && bash sh_test.sh --MODE="test_tn_grammars" --OVERWRITE_CACHE=False --FAR_PATH=${EN_TN_CACHE}/SH_TN --GRAMMARS="tn_grammars" --LANGUAGE="en" '
            sh 'CUDA_VISIBLE_DEVICES="" cd tests/nemo_text_processing/en && bash test_sparrowhawk_normalization.sh `pwd`'
          }
        }

      }
    }

    stage('L2: NeMo text processing') {
      when {
        anyOf {
          branch 'main'
          changeRequest target: 'main'
        }
      }
      failFast true
      parallel {
        stage('L2: Eng TN') {
          steps {
            sh 'TIME=`date +"%Y-%m-%d-%T"` && NORM_OUTPUT_DIR=/home/jenkinsci/TestData/text_norm/output_${TIME} && \
            cd tools/text_processing_deployment && python pynini_export.py --output=$NORM_OUTPUT_DIR --grammars=tn_grammars --cache_dir ${EN_TN_CACHE} --language=en && ls -R $NORM_OUTPUT_DIR && echo ".far files created "|| exit 1'
            sh 'TIME=`date +"%Y-%m-%d-%T"` && NORM_OUTPUT_DIR=/home/jenkinsci/TestData/text_norm/output_${TIME} && mkdir $NORM_OUTPUT_DIR && \
            cd nemo_text_processing/text_normalization/ &&  python normalize.py --input_file=/home/jenkinsci/TestData/text_norm/ci/test.txt --input_case="lower_cased" --language=en --output_file=$NORM_OUTPUT_DIR/test.pynini.txt --verbose && \
            cat $NORM_OUTPUT_DIR/test.pynini.txt && \
            cmp --silent $NORM_OUTPUT_DIR/test.pynini.txt /home/jenkinsci/TestData/text_norm/ci/test_goal_py.txt || exit 1 && \
            rm -rf $NORM_OUTPUT_DIR'
          }
        }

        stage('L2: Eng ITN export') {
          steps {
            sh 'TIME=`date +"%Y-%m-%d-%T"` && DENORM_OUTPUT_DIR=/home/jenkinsci/TestData/text_denorm/output_${TIME} && \
            cd tools/text_processing_deployment && python pynini_export.py --output=$DENORM_OUTPUT_DIR --grammars=itn_grammars --cache_dir ${EN_TN_CACHE} --language=en && ls -R $DENORM_OUTPUT_DIR && echo ".far files created "|| exit 1'
            sh 'TIME=`date +"%Y-%m-%d-%T"` && DENORM_OUTPUT_DIR=/home/jenkinsci/TestData/text_denorm/output_${TIME} && mkdir $DENORM_OUTPUT_DIR && \
            cd nemo_text_processing/inverse_text_normalization/ &&  python inverse_normalize.py --input_file=/home/jenkinsci/TestData/text_denorm/ci/test.txt --language=en --output_file=$DENORM_OUTPUT_DIR/test.pynini.txt --verbose && \
            cmp --silent $DENORM_OUTPUT_DIR/test.pynini.txt /home/jenkinsci/TestData/text_denorm/ci/test_goal_py.txt || exit 1 && \
            rm -rf $DENORM_OUTPUT_DIR'
          }
        }


        stage('L2: Eng alignment TN') {
          steps {
            sh 'TIME=`date +"%Y-%m-%d-%T"` && NORM_OUTPUT_DIR=/home/jenkinsci/TestData/text_norm/output_${TIME} && mkdir $NORM_OUTPUT_DIR && \
            cd nemo_text_processing/fst_alignment && python alignment.py --text="2615 Forest Av, 90501 CA, Santa Clara. 10kg, 12/16/2018" --grammar=tn --rule=tokenize_and_classify --fst=${EN_TN_CACHE}/en_tn_True_deterministic_cased__tokenize.far 2>&1 | tee $NORM_OUTPUT_DIR/pred.txt && \
            cmp --silent $NORM_OUTPUT_DIR/pred.txt /home/jenkinsci/TestData/text_norm/ci/alignment_gold.txt || exit 1 && \
            rm -rf $NORM_OUTPUT_DIR'
          }
        }

        stage('L2: Eng alignment ITN') {
          steps {
            sh 'TIME=`date +"%Y-%m-%d-%T"` && DENORM_OUTPUT_DIR=/home/jenkinsci/TestData/text_denorm/output_${TIME} && mkdir $DENORM_OUTPUT_DIR && \
            cd nemo_text_processing/fst_alignment && python alignment.py --text="one million twenty three thousand two hundred eleven ten kilograms one hundred twenty three dollars and twenty five cents" --grammar=itn --rule=tokenize_and_classify --fst=${EN_TN_CACHE}/en_itn_lower_cased.far 2>&1 | tee $DENORM_OUTPUT_DIR/pred.txt && \
            cmp --silent $DENORM_OUTPUT_DIR/pred.txt /home/jenkinsci/TestData/text_denorm/ci/alignment_gold.txt || exit 1 && \
            rm -rf $DENORM_OUTPUT_DIR'
          }
        }

      }
    }
  }


  post {
    always {
      sh 'chmod -R 777 .'
      cleanWs()
    }
  }
}<|MERGE_RESOLUTION|>--- conflicted
+++ resolved
@@ -22,16 +22,11 @@
     RU_TN_CACHE='/home/jenkinsci/TestData/text_norm/ci/grammars/06-08-23-0'
     VI_TN_CACHE='/home/jenkinsci/TestData/text_norm/ci/grammars/06-08-23-0'
     SV_TN_CACHE='/home/jenkinsci/TestData/text_norm/ci/grammars/06-08-23-0'
-    ZH_TN_CACHE='/home/jenkinsci/TestData/text_norm/ci/grammars/07-27-23-0'
-<<<<<<< HEAD
-    JP_TN_CACHE='/home/jenkinsci/TestData/text_norm/ci/grammars/09-11-23-0'
-    DEFAULT_TN_CACHE='/home/jenkinsci/TestData/text_norm/ci/grammars/06-08-23-0'
-
-=======
+    ZH_TN_CACHE='/home/jenkinsci/TestData/text_norm/ci/grammars/02-16-24-0'
     IT_TN_CACHE='/home/jenkinsci/TestData/text_norm/ci/grammars/10-26-23-0'
     JP_TN_CACHE='/home/jenkinsci/TestData/text_norm/ci/grammars/09-11-23-0'
+    JP_ITN_CACHE='home/jenkinsci/TestData/text_norm/ci/grammars/02-20-24-0'
     DEFAULT_TN_CACHE='/home/jenkinsci/TestData/text_norm/ci/grammars/06-08-23-0'
->>>>>>> 42c0071bbeb3141ba013d3965693bb100c06a8e6
   }
   stages {
 
@@ -195,11 +190,7 @@
       failFast true
       parallel {
         stage('L0: FR TN grammars') {
-<<<<<<< HEAD
-         steps {
-=======
-          steps {
->>>>>>> 42c0071bbeb3141ba013d3965693bb100c06a8e6
+          steps {
             sh 'CUDA_VISIBLE_DEVICES="" python nemo_text_processing/text_normalization/normalize.py --lang=fr --text="2" --cache_dir ${FR_TN_CACHE}'
           }
         }
@@ -211,7 +202,6 @@
 
       }
     }
-<<<<<<< HEAD
     stage('L0: Create HU TN/ITN Grammars') {
       when {
         anyOf {
@@ -226,17 +216,14 @@
             sh 'CUDA_VISIBLE_DEVICES="" python nemo_text_processing/text_normalization/normalize.py --lang=hu --text="100" --cache_dir ${HU_TN_CACHE}'
           }
         }
-       // stage('L0: HU ITN grammars') {
-       //   steps {
-       //     sh 'CUDA_VISIBLE_DEVICES="" python nemo_text_processing/inverse_text_normalization/inverse_normalize.py --lang=hu --text="száz " --cache_dir ${HU_TN_CACHE}'
-       //   }
-       // }
+        stage('L0: HU ITN grammars') {
+          steps {
+            sh 'CUDA_VISIBLE_DEVICES="" python nemo_text_processing/inverse_text_normalization/inverse_normalize.py --lang=hu --text="száz " --cache_dir ${HU_TN_CACHE}'
+          }
+        }
       }
     }
     stage('L0: Create VI TN/ITN Grammars') {
-=======
-    stage('L0: Create VI ITN & HU TN & IT TN') {
->>>>>>> 42c0071bbeb3141ba013d3965693bb100c06a8e6
       when {
         anyOf {
           branch 'main'
@@ -325,7 +312,6 @@
       //      sh 'CUDA_VISIBLE_DEVICES="" python nemo_text_processing/inverse_text_normalization/inverse_normalize.py --lang=sv --text="hundra " --cache_dir ${SV_TN_CACHE}'
       //    }
       //  }
-<<<<<<< HEAD
       }
     }
     stage('L1: Create JP TN/ITN Grammars') {
@@ -349,31 +335,6 @@
       //  }
       }
     }
-=======
-      }
-    }
-    stage('L1: Create JP TN/ITN Grammars') {
-      when {
-        anyOf {
-          branch 'main'
-          changeRequest target: 'main'
-        }
-      }
-      failFast true
-      parallel {
-        stage('L1: JP ITN grammars') {
-         steps {
-            sh 'CUDA_VISIBLE_DEVICES="" python nemo_text_processing/inverse_text_normalization/inverse_normalize.py --lang=jp --text="百" --cache_dir ${JP_TN_CACHE}'
-          }
-        }
-      //  stage('L1: JP TN grammars') {
-      //    steps {
-      //      sh 'CUDA_VISIBLE_DEVICES="" python nemo_text_processing/text_normalization/inverse_normalize.py --lang=jp --text="100" --cache_dir ${JP_TN_CACHE}'
-      //    }
-      //  }
-      }
-    }
->>>>>>> 42c0071bbeb3141ba013d3965693bb100c06a8e6
 
     stage('L0: Create ZH TN/ITN Grammars') {
       when {
