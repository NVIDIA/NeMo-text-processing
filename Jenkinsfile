--- conflicted
+++ resolved
@@ -22,16 +22,11 @@
     RU_TN_CACHE='/home/jenkinsci/TestData/text_norm/ci/grammars/06-08-23-0'
     VI_TN_CACHE='/home/jenkinsci/TestData/text_norm/ci/grammars/06-08-23-0'
     SV_TN_CACHE='/home/jenkinsci/TestData/text_norm/ci/grammars/06-08-23-0'
-<<<<<<< HEAD
-    ZH_TN_CACHE='/home/jenkinsci/TestData/text_norm/ci/grammars/07-27-23-0'
-    IT_TN_CACHE='/home/jenkinsci/TestData/text_norm/ci/grammars/10-26-23-0'
-    JA_TN_CACHE='/home/jenkinsci/TestData/text_norm/ci/grammars/02-23-24-0'
-=======
     ZH_TN_CACHE='/home/jenkinsci/TestData/text_norm/ci/grammars/04-30-24-0'
     IT_TN_CACHE='/home/jenkinsci/TestData/text_norm/ci/grammars/06-03-24-0'
     HY_TN_CACHE='/home/jenkinsci/TestData/text_norm/ci/grammars/03-12-24-0'
     MR_TN_CACHE='/home/jenkinsci/TestData/text_norm/ci/grammars/03-12-24-1'
->>>>>>> e122eab8
+    JA_TN_CACHE='/home/jenkinsci/TestData/text_norm/ci/grammars/02-23-24-0'
     DEFAULT_TN_CACHE='/home/jenkinsci/TestData/text_norm/ci/grammars/06-08-23-0'
   }
   stages {
@@ -368,13 +363,11 @@
             sh 'CUDA_VISIBLE_DEVICES="" pytest tests/nemo_text_processing/zh/ -m "not pleasefixme" --cpu --tn_cache_dir ${ZH_TN_CACHE}'
           }
         }
-<<<<<<< HEAD
         stage('L1: Run all JA TN/ITN tests (restore grammars from cache)') {
           steps {
             sh 'CUDA_VISIBLE_DEVICES="" pytest tests/nemo_text_processing/ja/ -m "not pleasefixme" --cpu --tn_cache_dir ${JA_TN_CACHE}'
           }
         }        
-=======
         stage('L1: Run all MR ITN tests (restore grammars from cache)') {
           steps {
             sh 'CUDA_VISIBLE_DEVICES="" pytest tests/nemo_text_processing/mr/ -m "not pleasefixme" --cpu --tn_cache_dir ${MR_TN_CACHE}'
@@ -385,7 +378,6 @@
             sh 'CUDA_VISIBLE_DEVICES="" pytest tests/nemo_text_processing/hy/ -m "not pleasefixme" --cpu --tn_cache_dir ${HY_TN_CACHE}'
           }
         }
->>>>>>> e122eab8
       }
     }
 
