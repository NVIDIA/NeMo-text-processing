pipeline {
  agent {
        docker {
          image 'nvcr.io/nvidia/pytorch:22.12-py3'
          args '--user 0:128 -v /home/jenkinsci:/home/jenkinsci -v $HOME/.cache:/root/.cache --shm-size=3g --entrypoint=""'
        }
  }
  options {
    timeout(time: 2, unit: 'HOURS')
    disableConcurrentBuilds(abortPrevious: true)
  }

  stages {

    stage('Add git safe directory'){
      steps{
//         sh 'git config --global user.name "jenkinsci"'
//         sh 'git config --global user.email "$(whoami)@$(hostname)"'
        sh 'git config --global --add safe.directory /var/lib/jenkins/workspace/NTP_$GIT_BRANCH'
        sh 'git config --global --add safe.directory /home/jenkinsci/workspace/NTP_$GIT_BRANCH'
      }
    }

    stage('PyTorch version') {
      steps {
        sh 'python -c "import torch; print(torch.__version__)"'
        sh 'python -c "import torchvision; print(torchvision.__version__)"'
      }
    }

    stage('Install test requirements') {
      steps {
        sh 'apt-get update && apt-get install -y bc'
      }
    }



    stage('NeMo Installation') {
      steps {
        sh './reinstall.sh release'
      }
    }



    stage('L0: TN/ITN Tests CPU') {
      when {
        anyOf {
          branch 'main'
          changeRequest target: 'main'
        }
      }
      failFast true
      parallel {
        stage('En TN grammars') {
          steps {
<<<<<<< HEAD
            sh 'CUDA_VISIBLE_DEVICES="" python nemo_text_processing/text_normalization/normalize.py --text="1" --cache_dir /home/jenkinsci/nlp/text_norm/ci/grammars/11-16-22'
=======
            sh 'CUDA_VISIBLE_DEVICES="" python nemo_text_processing/text_normalization/normalize.py --text="1" --cache_dir /home/jenkinsci/TestData/text_norm/ci/grammars/01-30-23'
>>>>>>> 0748a29b
          }
        }
        stage('En ITN grammars') {
          steps {
<<<<<<< HEAD
            sh 'CUDA_VISIBLE_DEVICES="" python nemo_text_processing/inverse_text_normalization/inverse_normalize.py --language en --text="twenty" --cache_dir /home/jenkinsci/nlp/text_norm/ci/grammars/11-16-22'
=======
            sh 'CUDA_VISIBLE_DEVICES="" python nemo_text_processing/inverse_text_normalization/inverse_normalize.py --language en --text="twenty" --cache_dir /home/jenkinsci/TestData/text_norm/ci/grammars/01-30-23'
>>>>>>> 0748a29b
          }
        }
        stage('Test En non-deterministic TN & Run all En TN/ITN tests (restore grammars from cache)') {
          steps {
<<<<<<< HEAD
            sh 'CUDA_VISIBLE_DEVICES="" pytest tests/nemo_text_processing/en/ -m "not pleasefixme" --cpu --tn_cache_dir /home/jenkinsci/nlp/text_norm/ci/grammars/11-16-22'
=======
            sh 'CUDA_VISIBLE_DEVICES="" pytest tests/nemo_text_processing/en/ -m "not pleasefixme" --cpu --tn_cache_dir /home/jenkinsci/TestData/text_norm/ci/grammars/01-30-23'
>>>>>>> 0748a29b
          }
        }

      }
    }

    stage('L2: NeMo text processing') {
      when {
        anyOf {
          branch 'main'
          changeRequest target: 'main'
        }
      }
      failFast true
      parallel {
        stage('L2: Eng TN') {
          steps {
<<<<<<< HEAD
            sh 'cd tools/text_processing_deployment && python pynini_export.py --output=/home/jenkinsci/nlp/text_norm/output/ --grammars=tn_grammars --cache_dir /home/jenkinsci/nlp/text_norm/ci/grammars/11-16-22 --language=en && ls -R /home/jenkinsci/nlp/text_norm/output/ && echo ".far files created "|| exit 1'
            sh 'cd nemo_text_processing/text_normalization/ &&  python normalize.py --input_file=/home/jenkinsci/nlp/text_norm/ci/test.txt --input_case="lower_cased" --language=en --output_file=/home/jenkinsci/nlp/text_norm/output/test.pynini.txt --verbose'
            sh 'cat /home/jenkinsci/nlp/text_norm/output/test.pynini.txt'
            sh 'cmp --silent /home/jenkinsci/nlp/text_norm/output/test.pynini.txt /home/jenkinsci/nlp/text_norm/ci/test_goal_py_05-25.txt || exit 1'
            sh 'rm -rf /home/jenkinsci/nlp/text_norm/output/*'
=======
            sh 'TIME=`date +"%Y-%m-%d-%T"` && NORM_OUTPUT_DIR=/home/jenkinsci/TestData/text_norm/output_${TIME} && \
            cd tools/text_processing_deployment && python pynini_export.py --output=$NORM_OUTPUT_DIR --grammars=tn_grammars --cache_dir /home/jenkinsci/TestData/text_norm/ci/grammars/01-30-23 --language=en && ls -R $NORM_OUTPUT_DIR && echo ".far files created "|| exit 1'
            sh 'TIME=`date +"%Y-%m-%d-%T"` && NORM_OUTPUT_DIR=/home/jenkinsci/TestData/text_norm/output_${TIME} && mkdir $NORM_OUTPUT_DIR && \
            cd nemo_text_processing/text_normalization/ &&  python normalize.py --input_file=/home/jenkinsci/TestData/text_norm/ci/test.txt --input_case="lower_cased" --language=en --output_file=$NORM_OUTPUT_DIR/test.pynini.txt --verbose && \
            cat $NORM_OUTPUT_DIR/test.pynini.txt && \
            cmp --silent $NORM_OUTPUT_DIR/test.pynini.txt /home/jenkinsci/TestData/text_norm/ci/test_goal_py.txt || exit 1 && \
            rm -rf $NORM_OUTPUT_DIR'
>>>>>>> 0748a29b
          }
        }

        stage('L2: Eng ITN export') {
          steps {
<<<<<<< HEAD
            sh 'cd tools/text_processing_deployment && python pynini_export.py --output=/home/jenkinsci/nlp/text_denorm/output/ --grammars=itn_grammars --cache_dir /home/jenkinsci/nlp/text_norm/ci/grammars/11-16-22 --language=en && ls -R /home/jenkinsci/nlp/text_denorm/output/ && echo ".far files created "|| exit 1'
            sh 'cd nemo_text_processing/inverse_text_normalization/ &&  python inverse_normalize.py --input_file=/home/jenkinsci/nlp/text_denorm/ci/test.txt --language=en --output_file=/home/jenkinsci/nlp/text_denorm/output/test.pynini.txt --verbose'
            sh 'cmp --silent /home/jenkinsci/nlp/text_denorm/output/test.pynini.txt /home/jenkinsci/nlp/text_denorm/ci/test_goal_py.txt || exit 1'
            sh 'rm -rf /home/jenkinsci/nlp/text_denorm/output/*'
=======
            sh 'TIME=`date +"%Y-%m-%d-%T"` && DENORM_OUTPUT_DIR=/home/jenkinsci/TestData/text_denorm/output_${TIME} && \
            cd tools/text_processing_deployment && python pynini_export.py --output=$DENORM_OUTPUT_DIR --grammars=itn_grammars --cache_dir /home/jenkinsci/TestData/text_norm/ci/grammars/01-30-23 --language=en && ls -R $DENORM_OUTPUT_DIR && echo ".far files created "|| exit 1'
            sh 'TIME=`date +"%Y-%m-%d-%T"` && DENORM_OUTPUT_DIR=/home/jenkinsci/TestData/text_denorm/output_${TIME} && mkdir $DENORM_OUTPUT_DIR && \
            cd nemo_text_processing/inverse_text_normalization/ &&  python inverse_normalize.py --input_file=/home/jenkinsci/TestData/text_denorm/ci/test.txt --language=en --output_file=$DENORM_OUTPUT_DIR/test.pynini.txt --verbose && \
            cmp --silent $DENORM_OUTPUT_DIR/test.pynini.txt /home/jenkinsci/TestData/text_denorm/ci/test_goal_py.txt || exit 1 && \
            rm -rf $OUTPUT_DIR'
>>>>>>> 0748a29b
          }
        }

      }
    }
  }


  post {
    always {
      sh 'chmod -R 777 .'
      cleanWs()
    }
  }
}<|MERGE_RESOLUTION|>--- conflicted
+++ resolved
@@ -55,29 +55,17 @@
       parallel {
         stage('En TN grammars') {
           steps {
-<<<<<<< HEAD
-            sh 'CUDA_VISIBLE_DEVICES="" python nemo_text_processing/text_normalization/normalize.py --text="1" --cache_dir /home/jenkinsci/nlp/text_norm/ci/grammars/11-16-22'
-=======
             sh 'CUDA_VISIBLE_DEVICES="" python nemo_text_processing/text_normalization/normalize.py --text="1" --cache_dir /home/jenkinsci/TestData/text_norm/ci/grammars/01-30-23'
->>>>>>> 0748a29b
           }
         }
         stage('En ITN grammars') {
           steps {
-<<<<<<< HEAD
-            sh 'CUDA_VISIBLE_DEVICES="" python nemo_text_processing/inverse_text_normalization/inverse_normalize.py --language en --text="twenty" --cache_dir /home/jenkinsci/nlp/text_norm/ci/grammars/11-16-22'
-=======
             sh 'CUDA_VISIBLE_DEVICES="" python nemo_text_processing/inverse_text_normalization/inverse_normalize.py --language en --text="twenty" --cache_dir /home/jenkinsci/TestData/text_norm/ci/grammars/01-30-23'
->>>>>>> 0748a29b
           }
         }
         stage('Test En non-deterministic TN & Run all En TN/ITN tests (restore grammars from cache)') {
           steps {
-<<<<<<< HEAD
-            sh 'CUDA_VISIBLE_DEVICES="" pytest tests/nemo_text_processing/en/ -m "not pleasefixme" --cpu --tn_cache_dir /home/jenkinsci/nlp/text_norm/ci/grammars/11-16-22'
-=======
             sh 'CUDA_VISIBLE_DEVICES="" pytest tests/nemo_text_processing/en/ -m "not pleasefixme" --cpu --tn_cache_dir /home/jenkinsci/TestData/text_norm/ci/grammars/01-30-23'
->>>>>>> 0748a29b
           }
         }
 
@@ -95,13 +83,6 @@
       parallel {
         stage('L2: Eng TN') {
           steps {
-<<<<<<< HEAD
-            sh 'cd tools/text_processing_deployment && python pynini_export.py --output=/home/jenkinsci/nlp/text_norm/output/ --grammars=tn_grammars --cache_dir /home/jenkinsci/nlp/text_norm/ci/grammars/11-16-22 --language=en && ls -R /home/jenkinsci/nlp/text_norm/output/ && echo ".far files created "|| exit 1'
-            sh 'cd nemo_text_processing/text_normalization/ &&  python normalize.py --input_file=/home/jenkinsci/nlp/text_norm/ci/test.txt --input_case="lower_cased" --language=en --output_file=/home/jenkinsci/nlp/text_norm/output/test.pynini.txt --verbose'
-            sh 'cat /home/jenkinsci/nlp/text_norm/output/test.pynini.txt'
-            sh 'cmp --silent /home/jenkinsci/nlp/text_norm/output/test.pynini.txt /home/jenkinsci/nlp/text_norm/ci/test_goal_py_05-25.txt || exit 1'
-            sh 'rm -rf /home/jenkinsci/nlp/text_norm/output/*'
-=======
             sh 'TIME=`date +"%Y-%m-%d-%T"` && NORM_OUTPUT_DIR=/home/jenkinsci/TestData/text_norm/output_${TIME} && \
             cd tools/text_processing_deployment && python pynini_export.py --output=$NORM_OUTPUT_DIR --grammars=tn_grammars --cache_dir /home/jenkinsci/TestData/text_norm/ci/grammars/01-30-23 --language=en && ls -R $NORM_OUTPUT_DIR && echo ".far files created "|| exit 1'
             sh 'TIME=`date +"%Y-%m-%d-%T"` && NORM_OUTPUT_DIR=/home/jenkinsci/TestData/text_norm/output_${TIME} && mkdir $NORM_OUTPUT_DIR && \
@@ -109,25 +90,17 @@
             cat $NORM_OUTPUT_DIR/test.pynini.txt && \
             cmp --silent $NORM_OUTPUT_DIR/test.pynini.txt /home/jenkinsci/TestData/text_norm/ci/test_goal_py.txt || exit 1 && \
             rm -rf $NORM_OUTPUT_DIR'
->>>>>>> 0748a29b
           }
         }
 
         stage('L2: Eng ITN export') {
           steps {
-<<<<<<< HEAD
-            sh 'cd tools/text_processing_deployment && python pynini_export.py --output=/home/jenkinsci/nlp/text_denorm/output/ --grammars=itn_grammars --cache_dir /home/jenkinsci/nlp/text_norm/ci/grammars/11-16-22 --language=en && ls -R /home/jenkinsci/nlp/text_denorm/output/ && echo ".far files created "|| exit 1'
-            sh 'cd nemo_text_processing/inverse_text_normalization/ &&  python inverse_normalize.py --input_file=/home/jenkinsci/nlp/text_denorm/ci/test.txt --language=en --output_file=/home/jenkinsci/nlp/text_denorm/output/test.pynini.txt --verbose'
-            sh 'cmp --silent /home/jenkinsci/nlp/text_denorm/output/test.pynini.txt /home/jenkinsci/nlp/text_denorm/ci/test_goal_py.txt || exit 1'
-            sh 'rm -rf /home/jenkinsci/nlp/text_denorm/output/*'
-=======
             sh 'TIME=`date +"%Y-%m-%d-%T"` && DENORM_OUTPUT_DIR=/home/jenkinsci/TestData/text_denorm/output_${TIME} && \
             cd tools/text_processing_deployment && python pynini_export.py --output=$DENORM_OUTPUT_DIR --grammars=itn_grammars --cache_dir /home/jenkinsci/TestData/text_norm/ci/grammars/01-30-23 --language=en && ls -R $DENORM_OUTPUT_DIR && echo ".far files created "|| exit 1'
             sh 'TIME=`date +"%Y-%m-%d-%T"` && DENORM_OUTPUT_DIR=/home/jenkinsci/TestData/text_denorm/output_${TIME} && mkdir $DENORM_OUTPUT_DIR && \
             cd nemo_text_processing/inverse_text_normalization/ &&  python inverse_normalize.py --input_file=/home/jenkinsci/TestData/text_denorm/ci/test.txt --language=en --output_file=$DENORM_OUTPUT_DIR/test.pynini.txt --verbose && \
             cmp --silent $DENORM_OUTPUT_DIR/test.pynini.txt /home/jenkinsci/TestData/text_denorm/ci/test_goal_py.txt || exit 1 && \
             rm -rf $OUTPUT_DIR'
->>>>>>> 0748a29b
           }
         }
 
