--- conflicted
+++ resolved
@@ -26,13 +26,8 @@
     IT_TN_CACHE='/home/jenkinsci/TestData/text_norm/ci/grammars/08-22-24-0'
     HY_TN_CACHE='/home/jenkinsci/TestData/text_norm/ci/grammars/03-12-24-0'
     MR_TN_CACHE='/home/jenkinsci/TestData/text_norm/ci/grammars/03-12-24-1'
-<<<<<<< HEAD
-    JA_TN_CACHE='/home/jenkinsci/TestData/text_norm/ci/grammars/07-15-24-0'
+    JA_TN_CACHE='/home/jenkinsci/TestData/text_norm/ci/grammars/10-17-24-1'
     HI_TN_CACHE='/home/jenkinsci/TestData/text_norm/ci/grammars/11-21-24-0'
-=======
-    JA_TN_CACHE='/home/jenkinsci/TestData/text_norm/ci/grammars/10-17-24-1'
-    HI_TN_CACHE='/home/jenkinsci/TestData/text_norm/ci/grammars/11-13-24-0'
->>>>>>> c8a937a4
     DEFAULT_TN_CACHE='/home/jenkinsci/TestData/text_norm/ci/grammars/06-08-23-0'
   }
   stages {
@@ -99,24 +94,6 @@
       }
     }
     stage('L0: Create HI TN/ITN Grammars') {
-<<<<<<< HEAD
-      when {
-        anyOf {
-          branch 'main'
-          changeRequest target: 'main'
-        }
-      }
-      failFast true
-      parallel {
-        stage('L0: Hi ITN grammars') {
-          steps {
-            sh 'CUDA_VISIBLE_DEVICES="" python nemo_text_processing/inverse_text_normalization/inverse_normalize.py --language hi --text="बीस" --cache_dir ${HI_TN_CACHE}'
-          }
-        }
-
-      }
-    } 
-=======
     when {
         anyOf {
             branch 'main'
@@ -138,8 +115,6 @@
         
       }
     }
->>>>>>> c8a937a4
-
     stage('L0: Create DE/ES TN/ITN Grammars') {
       when {
         anyOf {
