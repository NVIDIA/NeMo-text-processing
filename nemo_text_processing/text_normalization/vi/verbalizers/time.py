--- conflicted
+++ resolved
@@ -91,67 +91,37 @@
 
         # Pattern 2: hours + minutes + optional zero seconds + optional timezone
         pattern_hours_minutes = (
-<<<<<<< HEAD
             hour_with_unit 
             + delete_space 
             + pynutil.insert(NEMO_SPACE) 
             + minute_with_unit 
             + pynini.closure(delete_space + zero_second_component, 0, 1) 
             + optional_timezone 
-=======
-            hour_with_unit
-            + delete_space
-            + pynutil.insert(" ")
-            + minute_with_unit
-            + pynini.closure(delete_space + zero_second_component, 0, 1)
-            + optional_timezone
->>>>>>> 91575f50
             + optional_preserve_order
         )
 
         # Pattern 3: hours + zero minutes + seconds + optional timezone
         pattern_hours_seconds = (
-<<<<<<< HEAD
             hour_with_unit 
             + delete_space 
             + zero_minute_component 
             + delete_space 
-            + pynutil.insert(NEMO_SPACE) 
+            + pynutil.insert("NEMO_SPACE") 
             + second_with_unit 
             + optional_timezone 
-=======
-            hour_with_unit
-            + delete_space
-            + zero_minute_component
-            + delete_space
-            + pynutil.insert(" ")
-            + second_with_unit
-            + optional_timezone
->>>>>>> 91575f50
             + optional_preserve_order
         )
 
         # Pattern 4: hours + minutes + seconds + optional timezone
         pattern_hours_minutes_seconds = (
-<<<<<<< HEAD
             hour_with_unit 
             + delete_space 
-            + pynutil.insert(NEMO_SPACE) 
+            + pynutil.insert("NEMO_SPACE") 
             + minute_with_unit 
             + delete_space 
             + pynutil.insert(NEMO_SPACE) 
             + second_with_unit 
             + optional_timezone 
-=======
-            hour_with_unit
-            + delete_space
-            + pynutil.insert(" ")
-            + minute_with_unit
-            + delete_space
-            + pynutil.insert(" ")
-            + second_with_unit
-            + optional_timezone
->>>>>>> 91575f50
             + optional_preserve_order
         )
 
@@ -159,13 +129,8 @@
         pattern_minutes_only = minute_with_unit + pynini.closure(delete_space + zero_second_component, 0, 1)
 
         # Pattern 6: minutes + seconds
-<<<<<<< HEAD
         pattern_minutes_seconds = minute_with_unit + delete_space + pynutil.insert(NEMO_SPACE) + second_with_unit
         
-=======
-        pattern_minutes_seconds = minute_with_unit + delete_space + pynutil.insert(" ") + second_with_unit
-
->>>>>>> 91575f50
         # Pattern 7: seconds only
         pattern_seconds_only = second_with_unit
 
