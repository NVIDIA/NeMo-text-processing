# Copyright (c) 2021, NVIDIA CORPORATION.  All rights reserved.
#
# Licensed under the Apache License, Version 2.0 (the "License");
# you may not use this file except in compliance with the License.
# You may obtain a copy of the License at
#
#     http://www.apache.org/licenses/LICENSE-2.0
#
# Unless required by applicable law or agreed to in writing, software
# distributed under the License is distributed on an "AS IS" BASIS,
# WITHOUT WARRANTIES OR CONDITIONS OF ANY KIND, either express or implied.
# See the License for the specific language governing permissions and
# limitations under the License.

import itertools
import json
import os
import re
import shutil
import sys
from argparse import ArgumentParser
from collections import OrderedDict
from glob import glob
from math import factorial
from time import perf_counter
from typing import Dict, List, Optional, Union

import pynini
import regex
from joblib import Parallel, delayed
from nemo_text_processing.text_normalization.data_loader_utils import (
    load_file,
    post_process_punct,
    pre_process,
    write_file,
)
from nemo_text_processing.text_normalization.preprocessing_utils import additional_split
from nemo_text_processing.text_normalization.token_parser import PRESERVE_ORDER_KEY, TokenParser
from pynini.lib.rewrite import top_rewrite
from sacremoses import MosesDetokenizer
from tqdm import tqdm

# this is to handle long input
sys.setrecursionlimit(3000)

SPACE_DUP = re.compile(' {2,}')


"""
To normalize a single entry:
    python normalize.py --text=<INPUT_TEXT>
        
To normalize text in .json manifest:

    python normalize.py \
        --input_file=<PATH TO INPUT .JSON MANIFEST> \
        --output_file=<PATH TO OUTPUT .JSON MANIFEST> \
        --n_jobs=-1 \
        --batch_size=300 \
        --manifest_text_field="text" \
        --whitelist=<PATH TO YOUR WHITELIST>


To integrate Normalizer in your script:
    >>> from nemo_text_processing.text_normalization.normalize import Normalizer
    # see the script for args details
    >>> normalizer_en = (Normalizer(input_case='cased', lang='en', cache_dir=CACHE_DIR, overwrite_cache=False, post_process=True)
    >>> normalizer_en.normalize("<INPUT_TEXT>")
    # normalize list of entries
    >>> normalizer_en.normalize_list(["<INPUT_TEXT1>", <INPUT_TEXT2>"])
    # normalize .json manifest entries
    >>> normalizer.normalize_manifest(manifest=<PATH TO INPUT .JSON MANIFEST>, n_jobs=-1, batch_size=300, output_filename=<PATH TO OUTPUT .JSON MANIFEST>, text_field="text"
"""


class Normalizer:
    """
    Normalizer class that converts text from written to spoken form.
    Useful for TTS preprocessing.

    Args:
        input_case: expected input capitalization
        lang: language specifying the TN rules, by default: English
        cache_dir: path to a dir with .far grammar file. Set to None to avoid using cache.
        overwrite_cache: set to True to overwrite .far files
        whitelist: path to a file with whitelist replacements
        post_process: WFST-based post processing, e.g. to remove extra spaces added during TN.
            Note: punct_post_process flag in normalize() supports all languages.
        max_number_of_permutations_per_split: a maximum number
            of permutations which can be generated from input sequence of tokens.
    """

    def __init__(
        self,
        input_case: str,
        lang: str = 'en',
        deterministic: bool = True,
        cache_dir: str = None,
        overwrite_cache: bool = False,
        whitelist: str = None,
        lm: bool = False,
        post_process: bool = True,
        max_number_of_permutations_per_split: int = 729,
    ):
        assert input_case in ["lower_cased", "cased"]

        self.post_processor = None

        if lang == "en":
            from nemo_text_processing.text_normalization.en.verbalizers.verbalize_final import VerbalizeFinalFst
            from nemo_text_processing.text_normalization.en.verbalizers.post_processing import PostProcessingFst

            if post_process:
                self.post_processor = PostProcessingFst(cache_dir=cache_dir, overwrite_cache=overwrite_cache)

            if deterministic:
                from nemo_text_processing.text_normalization.en.taggers.tokenize_and_classify import ClassifyFst
            else:
                if lm:
                    from nemo_text_processing.text_normalization.en.taggers.tokenize_and_classify_lm import ClassifyFst
                else:
                    from nemo_text_processing.text_normalization.en.taggers.tokenize_and_classify_with_audio import (
                        ClassifyFst,
                    )
        elif lang == 'ru':
            # Ru TN only support non-deterministic cases and produces multiple normalization options
            # use normalize_with_audio.py
            from nemo_text_processing.text_normalization.ru.taggers.tokenize_and_classify import ClassifyFst
            from nemo_text_processing.text_normalization.ru.verbalizers.verbalize_final import VerbalizeFinalFst
        elif lang == 'de':
            from nemo_text_processing.text_normalization.de.taggers.tokenize_and_classify import ClassifyFst
            from nemo_text_processing.text_normalization.de.verbalizers.verbalize_final import VerbalizeFinalFst
        elif lang == 'es':
            from nemo_text_processing.text_normalization.es.taggers.tokenize_and_classify import ClassifyFst
            from nemo_text_processing.text_normalization.es.verbalizers.verbalize_final import VerbalizeFinalFst
<<<<<<< HEAD
        elif lang == 'hu':
            from nemo_text_processing.text_normalization.hu.taggers.tokenize_and_classify import ClassifyFst
            from nemo_text_processing.text_normalization.hu.verbalizers.verbalize_final import VerbalizeFinalFst
=======
        elif lang == 'sv':
            from nemo_text_processing.text_normalization.sv.taggers.tokenize_and_classify import ClassifyFst
            from nemo_text_processing.text_normalization.sv.verbalizers.verbalize_final import VerbalizeFinalFst
>>>>>>> 0748a29b
        elif lang == 'zh':
            from nemo_text_processing.text_normalization.zh.taggers.tokenize_and_classify import ClassifyFst
            from nemo_text_processing.text_normalization.zh.verbalizers.verbalize_final import VerbalizeFinalFst
        elif lang == 'ar':
            from nemo_text_processing.text_normalization.ar.taggers.tokenize_and_classify import ClassifyFst
            from nemo_text_processing.text_normalization.ar.verbalizers.verbalize_final import VerbalizeFinalFst
        else:
            raise NotImplementedError(f"Language {lang} has not been supported yet.")

        self.tagger = ClassifyFst(
            input_case=input_case,
            deterministic=deterministic,
            cache_dir=cache_dir,
            overwrite_cache=overwrite_cache,
            whitelist=whitelist,
        )

        self.verbalizer = VerbalizeFinalFst(
            deterministic=deterministic, cache_dir=cache_dir, overwrite_cache=overwrite_cache
        )
        self.max_number_of_permutations_per_split = max_number_of_permutations_per_split
        self.parser = TokenParser()
        self.lang = lang
        self.moses_detokenizer = MosesDetokenizer(lang=lang)

    def normalize_list(
        self,
        texts: List[str],
        verbose: bool = False,
        punct_pre_process: bool = False,
        punct_post_process: bool = False,
        batch_size: int = 1,
        n_jobs: int = 1,
        **kwargs,
    ):
        """
        NeMo text normalizer

        Args:
            texts: list of input strings
            verbose: whether to print intermediate meta information
            punct_pre_process: whether to do punctuation pre-processing
            punct_post_process: whether to do punctuation post-processing
            n_jobs: the maximum number of concurrently running jobs. If -1 all CPUs are used. If 1 is given,
                no parallel computing code is used at all, which is useful for debugging. For n_jobs below -1,
                (n_cpus + 1 + n_jobs) are used. Thus for n_jobs = -2, all CPUs but one are used.
            batch_size: Number of examples for each process

        Returns converted list input strings
        """

        def _process_batch(batch, verbose, punct_pre_process, punct_post_process, **kwargs):
            """
            Normalizes batch of text sequences
            Args:
                batch: list of texts
                verbose: whether to print intermediate meta information
                punct_pre_process: whether to do punctuation pre-processing
                punct_post_process: whether to do punctuation post-processing
            """
            normalized_lines = [
                self.normalize(
                    text,
                    verbose=verbose,
                    punct_pre_process=punct_pre_process,
                    punct_post_process=punct_post_process,
                    **kwargs,
                )
                for text in tqdm(batch)
            ]
            return normalized_lines

        # to save intermediate results to a file
        batch = min(len(texts), batch_size)

        try:
            normalized_texts = Parallel(n_jobs=n_jobs)(
                delayed(_process_batch)(texts[i : i + batch], verbose, punct_pre_process, punct_post_process, **kwargs)
                for i in range(0, len(texts), batch)
            )
        except BaseException as e:
            raise e

        normalized_texts = list(itertools.chain(*normalized_texts))
        return normalized_texts

    def _estimate_number_of_permutations_in_nested_dict(
        self, token_group: Dict[str, Union[OrderedDict, str, bool]]
    ) -> int:
        num_perms = 1
        for k, inner in token_group.items():
            if isinstance(inner, dict):
                num_perms *= self._estimate_number_of_permutations_in_nested_dict(inner)
        num_perms *= factorial(len(token_group))
        return num_perms

    def _split_tokens_to_reduce_number_of_permutations(self, tokens: List[dict]) -> List[List[dict]]:
        """
        Splits a sequence of tokens in a smaller sequences of tokens in a way that maximum number of composite
        tokens permutations does not exceed ``max_number_of_permutations_per_split``.

        For example,

        .. code-block:: python

            # setup normalizer with self.max_number_of_permutations_per_split=6
             tokens = [
                {"tokens": {"date": {"year": "twenty eighteen", "month": "december", "day": "thirty one"}}},
                {"tokens": {"date": {"year": "twenty eighteen", "month": "january", "day": "eight"}}},
            ]
            split = normalizer._split_tokens_to_reduce_number_of_permutations(tokens)
            assert split == [
                [{"tokens": {"date": {"year": "twenty eighteen", "month": "december", "day": "thirty one"}}}],
                [{"tokens": {"date": {"year": "twenty eighteen", "month": "january", "day": "eight"}}}],
            ]

        Date tokens contain 3 items each which gives 6 permutations for every date. Since there are 2 dates, total
        number of permutations would be ``6 * 6 == 36``. Parameter ``self.max_number_of_permutations_per_split`` equals 6,
        so input sequence of tokens is split into 2 smaller sequences.

        Args:
            tokens: a list of dictionaries, possibly nested.

        Returns:
            a list of smaller sequences of tokens resulting from ``tokens`` split.
        """
        splits = []
        prev_end_of_split = 0
        current_number_of_permutations = 1
        for i, token_group in enumerate(tokens):
            n = self._estimate_number_of_permutations_in_nested_dict(token_group)
            if n * current_number_of_permutations > self.max_number_of_permutations_per_split:
                splits.append(tokens[prev_end_of_split:i])
                prev_end_of_split = i
                current_number_of_permutations = 1
            if n > self.max_number_of_permutations_per_split:
                raise ValueError(
                    f"Could not split token list with respect to condition that every split can generate number of "
                    f"permutations less or equal to "
                    f"`self.max_number_of_permutations_per_split={self.max_number_of_permutations_per_split}`. "
                    f"There is an unsplittable token group that generates more than "
                    f"{self.max_number_of_permutations_per_split} permutations. Try to increase "
                    f"`--max_number_of_permutations_per_split` parameter."
                )
            current_number_of_permutations *= n
        splits.append(tokens[prev_end_of_split:])
        assert sum([len(s) for s in splits]) == len(tokens)
        return splits

    def normalize(
        self, text: str, verbose: bool = False, punct_pre_process: bool = False, punct_post_process: bool = False
    ) -> str:
        """
        Main function. Normalizes tokens from written to spoken form
            e.g. 12 kg -> twelve kilograms

        Args:
            text: string that may include semiotic classes
            verbose: whether to print intermediate meta information
            punct_pre_process: whether to perform punctuation pre-processing, for example, [25] -> [ 25 ]
            punct_post_process: whether to normalize punctuation

        Returns: spoken form
        """
        if len(text.split()) > 500:
            print(
                "WARNING! Your input is too long and could take a long time to normalize."
                "Use split_text_into_sentences() to make the input shorter and then call normalize_list()."
            )
        original_text = text
        if punct_pre_process:
            text = pre_process(text)
        text = text.strip()
        if not text:
            if verbose:
                print(text)
            return text
        text = pynini.escape(text)
        tagged_lattice = self.find_tags(text)
        tagged_text = Normalizer.select_tag(tagged_lattice)
        if verbose:
            print(tagged_text)
        self.parser(tagged_text)
        tokens = self.parser.parse()
        split_tokens = self._split_tokens_to_reduce_number_of_permutations(tokens)
        output = ""
        for s in split_tokens:
            tags_reordered = self.generate_permutations(s)
            verbalizer_lattice = None
            for tagged_text in tags_reordered:
                tagged_text = pynini.escape(tagged_text)

                verbalizer_lattice = self.find_verbalizer(tagged_text)
                if verbalizer_lattice.num_states() != 0:
                    break
            if verbalizer_lattice is None:
                raise ValueError(f"No permutations were generated from tokens {s}")
            output += ' ' + Normalizer.select_verbalizer(verbalizer_lattice)
        output = SPACE_DUP.sub(' ', output[1:])

        if self.lang == "en" and hasattr(self, 'post_processor'):
            output = self.post_process(output)

        if punct_post_process:
            # do post-processing based on Moses detokenizer
            output = self.moses_detokenizer.detokenize([output], unescape=False)
            output = post_process_punct(input=original_text, normalized_text=output)
        return output

    def normalize_line(
        self,
        line: str,
        verbose: bool = False,
        punct_pre_process=False,
        punct_post_process=True,
        text_field: str = "text",
        output_field: str = "normalized",
        **kwargs,
    ):
        """
        Normalizes "text_field" in line from a .json manifest

        Args:
            line: line of a .json manifest
            verbose: set to True to see intermediate output of normalization
            punct_pre_process: set to True to do punctuation pre-processing
            punct_post_process: set to True to do punctuation post-processing
            text_field: name of the field in the manifest to normalize
            output_field: name of the field in the manifest to save normalized text
        """
        line = json.loads(line)

        normalized_text = self.normalize(
            text=line[text_field],
            verbose=verbose,
            punct_pre_process=punct_pre_process,
            punct_post_process=punct_post_process,
            **kwargs,
        )
        line[output_field] = normalized_text
        return line

    def normalize_manifest(
        self,
        manifest: str,
        n_jobs: int,
        punct_pre_process: bool,
        punct_post_process: bool,
        batch_size: int,
        output_filename: Optional[str] = None,
        text_field: str = "text",
        **kwargs,
    ):
        """
        Normalizes "text_filed" from .json manifest.

        Args:
            manifest: path to .json manifest file
            n_jobs: the maximum number of concurrently running jobs. If -1 all CPUs are used. If 1 is given,
                no parallel computing code is used at all, which is useful for debugging. For n_jobs below -1,
                (n_cpus + 1 + n_jobs) are used. Thus for n_jobs = -2, all CPUs but one are used.
            punct_pre_process: set to True to do punctuation pre-processing
            punct_post_process: set to True to do punctuation post-processing
            batch_size: int,
            output_filename: path to .json file to save normalized text
            text_field: name of the field in the manifest to normalize
            **kwargs are need for audio-based normalization that requires extra args
        """

        def _process_batch(
            batch_idx: int,
            batch: List[str],
            dir_name: str,
            punct_pre_process=False,
            punct_post_process=True,
            text_field: str = "text",
            output_field: str = "normalized",
            **kwargs,
        ):
            """
            Normalizes batch of text sequences
            Args:
                batch: list of texts
                batch_idx: batch index
                dir_name: path to output directory to save results
            """
            normalized_lines = [
                self.normalize_line(
                    line=line,
                    verbose=False,
                    punct_post_process=punct_post_process,
                    punct_pre_process=punct_pre_process,
                    text_field=text_field,
                    output_field=output_field,
                    **kwargs,
                )
                for line in tqdm(batch)
            ]

            with open(f"{dir_name}/{batch_idx:06}.json", "w") as f_out:
                for line in normalized_lines:
                    f_out.write(json.dumps(line, ensure_ascii=False) + '\n')

            print(f"Batch -- {batch_idx} -- is complete")

        if output_filename is None:
            output_filename = manifest.replace('.json', '_normalized.json')

        with open(manifest, 'r') as f:
            lines = f.readlines()

        print(f'Normalizing {len(lines)} line(s) of {manifest}...')

        # to save intermediate results to a file
        batch = min(len(lines), batch_size)

        tmp_dir = "/tmp/parts"
        if os.path.exists(tmp_dir):
            shutil.rmtree(tmp_dir)
        os.makedirs(tmp_dir)

        Parallel(n_jobs=n_jobs)(
            delayed(_process_batch)(
                idx,
                lines[i : i + batch],
                tmp_dir,
                text_field=text_field,
                punct_pre_process=punct_pre_process,
                punct_post_process=punct_post_process,
                **kwargs,
            )
            for idx, i in enumerate(range(0, len(lines), batch))
        )

        # aggregate all intermediate files
        with open(output_filename, "w") as f_out:
            for batch_f in sorted(glob(f"{tmp_dir}/*.json")):
                with open(batch_f, "r") as f_in:
                    lines = f_in.read()
                    f_out.write(lines)

        print(f'Normalized version saved at {output_filename}')

    def split_text_into_sentences(self, text: str, additional_split_symbols: str = "") -> List[str]:
        """
        Split text into sentences.

        Args:
            text: text
            additional_split_symbols: Symbols to split sentences if eos sentence split resulted in a long sequence.
                Use '|' as a separator between symbols, for example: ';|:'. Use '\s' to split by space.

        Returns list of sentences
        """
        lower_case_unicode = ""
        upper_case_unicode = ""

        if self.lang == "ru":
            lower_case_unicode = '\u0430-\u04FF'
            upper_case_unicode = '\u0410-\u042F'

        # end of quoted speech - to be able to split sentences by full stop
        text = re.sub(r"([\.\?\!])([\"\'])", r"\g<2>\g<1> ", text)

        # remove extra space
        text = re.sub(r" +", " ", text)

        # remove space in the middle of the lower case abbreviation to avoid splitting into separate sentences
        matches = re.findall(r"[a-z" + lower_case_unicode + "]\.\s[a-z" + lower_case_unicode + "]\.", text)
        for match in matches:
            text = text.replace(match, match.replace(". ", "."))

        # Read and split transcript by utterance (roughly, sentences)
        split_pattern = rf"(?<!\w\.\w.)(?<![A-Z{upper_case_unicode}][a-z{lower_case_unicode}]+\.)(?<![A-Z{upper_case_unicode}]\.)(?<=\.|\?|\!|\.”|\?”\!”)\s(?![0-9]+[a-z]*\.)"
        sentences = regex.split(split_pattern, text)
        sentences = additional_split(sentences, additional_split_symbols)
        return sentences

    def _permute(self, d: OrderedDict) -> List[str]:
        """
        Creates reorderings of dictionary elements and serializes as strings

        Args:
            d: (nested) dictionary of key value pairs

        Return permutations of different string serializations of key value pairs
        """
        l = []
        if PRESERVE_ORDER_KEY in d.keys():
            d_permutations = [d.items()]
        else:
            d_permutations = itertools.permutations(d.items())
        for perm in d_permutations:
            subl = [""]
            for k, v in perm:
                if isinstance(v, str):
                    subl = ["".join(x) for x in itertools.product(subl, [f"{k}: \"{v}\" "])]
                elif isinstance(v, OrderedDict):
                    rec = self._permute(v)
                    subl = ["".join(x) for x in itertools.product(subl, [f" {k} {{ "], rec, [f" }} "])]
                elif isinstance(v, bool):
                    subl = ["".join(x) for x in itertools.product(subl, [f"{k}: true "])]
                else:
                    raise ValueError()
            l.extend(subl)
        return l

    def generate_permutations(self, tokens: List[dict]):
        """
        Generates permutations of string serializations of list of dictionaries

        Args:
            tokens: list of dictionaries

        Returns string serialization of list of dictionaries
        """

        def _helper(prefix: str, token_list: List[dict], idx: int):
            """
            Generates permutations of string serializations of given dictionary

            Args:
                token_list: list of dictionaries
                prefix: prefix string
                idx:    index of next dictionary

            Returns string serialization of dictionary
            """
            if idx == len(token_list):
                yield prefix
                return
            token_options = self._permute(token_list[idx])
            for token_option in token_options:
                yield from _helper(prefix + token_option, token_list, idx + 1)

        return _helper("", tokens, 0)

    def find_tags(self, text: str) -> 'pynini.FstLike':
        """
        Given text use tagger Fst to tag text

        Args:
            text: sentence

        Returns: tagged lattice
        """
        lattice = text @ self.tagger.fst
        return lattice

    @staticmethod
    def select_tag(lattice: 'pynini.FstLike') -> str:
        """
        Given tagged lattice return shortest path

        Args:
            lattice: pynini.FstLike tag lattice

        Returns: shortest path
        """
        tagged_text = pynini.shortestpath(lattice, nshortest=1, unique=True).string()
        return tagged_text

    def find_verbalizer(self, tagged_text: str) -> 'pynini.FstLike':
        """
        Given tagged text creates verbalization lattice
        This is context-independent.

        Args:
            tagged_text: input text

        Returns: verbalized lattice
        """
        lattice = tagged_text @ self.verbalizer.fst
        return lattice

    @staticmethod
    def select_verbalizer(lattice: 'pynini.FstLike') -> str:
        """
        Given verbalized lattice return shortest path

        Args:
            lattice: verbalization lattice

        Returns: shortest path
        """
        output = pynini.shortestpath(lattice, nshortest=1, unique=True).string()
        # lattice = output @ self.verbalizer.punct_graph
        # output = pynini.shortestpath(lattice, nshortest=1, unique=True).string()
        return output

    def post_process(self, normalized_text: 'pynini.FstLike') -> str:
        """
        Runs post-processing graph on normalized text

        Args:
            normalized_text: normalized text

        Returns: shortest path
        """
        normalized_text = normalized_text.strip()
        if not normalized_text:
            return normalized_text
        normalized_text = pynini.escape(normalized_text)

        if self.post_processor is not None:
            normalized_text = top_rewrite(normalized_text, self.post_processor.fst)
        return normalized_text


def parse_args():
    parser = ArgumentParser()
    input = parser.add_mutually_exclusive_group()
    input.add_argument("--text", dest="input_string", help="input string", type=str)
    input.add_argument(
        "--input_file",
        dest="input_file",
        help="input file path. "
        "The input file could be either a .txt file containing once example for normalziation per line or "
        ".json manifest file. Field to normalized in .json manifest is specifie with `--text_field` arg.",
        type=str,
    )
    parser.add_argument(
        '--manifest_text_field',
        help="A field in .json manifest to normalize (applicable only when input_file is a .json manifest)",
        type=str,
        default="text",
    )
    parser.add_argument('--output_file', dest="output_file", help="Output file path", type=str)
    parser.add_argument("--language", help="language", choices=["en", "de", "es", "sv", "zh"], default="en", type=str)
    parser.add_argument(
        "--input_case",
        help="Input text capitalization, set to 'cased' if text contains capital letters."
        "This flag affects normalization rules applied to the text. Note, `lower_cased` won't lower case input.",
        choices=["lower_cased", "cased"],
        default="cased",
        type=str,
    )
    parser.add_argument("--verbose", help="print info for debugging", action='store_true')
    parser.add_argument(
        "--punct_post_process",
        help="set to True to enable punctuation post processing to match input.",
        action="store_true",
    )
    parser.add_argument(
        "--punct_pre_process",
        help="Set to True to add spaces around square brackets, otherwise text between square brackets won't be normalized",
        action="store_true",
    )
    parser.add_argument("--overwrite_cache", help="set to True to re-create .far grammar files", action="store_true")
    parser.add_argument(
        "--whitelist",
        help="Path to a file with with whitelist replacement,"
        "e.g., for English whitelist files are stored under text_normalization/en/data/whitelist",
        default=None,
        type=str,
    )
    parser.add_argument(
        "--cache_dir",
        help="path to a dir with .far grammar file. Set to None to avoid using cache",
        default=None,
        type=str,
    )
    parser.add_argument("--n_jobs", default=-2, type=int, help="The maximum number of concurrently running jobs")
    parser.add_argument("--batch_size", default=200, type=int, help="Number of examples for each process")
    parser.add_argument(
        "--max_number_of_permutations_per_split",
        default=729,
        type=int,
        help="a maximum number of permutations which can be generated from input sequence of tokens.",
    )
    return parser.parse_args()


if __name__ == "__main__":
    args = parse_args()
    whitelist = os.path.abspath(args.whitelist) if args.whitelist else None

    if not args.input_string and not args.input_file:
        raise ValueError("Either `--text` or `--input_file` required")

    normalizer = Normalizer(
        input_case=args.input_case,
        cache_dir=args.cache_dir,
        overwrite_cache=args.overwrite_cache,
        whitelist=whitelist,
        lang=args.language,
        max_number_of_permutations_per_split=args.max_number_of_permutations_per_split,
    )
    start_time = perf_counter()
    if args.input_string:
        print(
            normalizer.normalize(
                args.input_string,
                verbose=args.verbose,
                punct_pre_process=args.punct_pre_process,
                punct_post_process=args.punct_post_process,
            )
        )
    elif args.input_file:
        if args.input_file.endswith(".json"):
            normalizer.normalize_manifest(
                args.input_file,
                n_jobs=args.n_jobs,
                punct_pre_process=args.punct_pre_process,
                punct_post_process=args.punct_post_process,
                batch_size=args.batch_size,
                text_field=args.manifest_text_field,
                output_filename=args.output_file,
            )

        else:
            print("Loading data: " + args.input_file)
            data = load_file(args.input_file)

            print("- Data: " + str(len(data)) + " sentences")
            normalizer_prediction = normalizer.normalize_list(
                data,
                verbose=args.verbose,
                punct_pre_process=args.punct_pre_process,
                punct_post_process=args.punct_post_process,
            )
            if args.output_file:
                write_file(args.output_file, normalizer_prediction)
                print(f"- Normalized. Writing out to {args.output_file}")
            else:
                print(normalizer_prediction)

    print(f"Execution time: {perf_counter() - start_time:.02f} sec")<|MERGE_RESOLUTION|>--- conflicted
+++ resolved
@@ -133,15 +133,12 @@
         elif lang == 'es':
             from nemo_text_processing.text_normalization.es.taggers.tokenize_and_classify import ClassifyFst
             from nemo_text_processing.text_normalization.es.verbalizers.verbalize_final import VerbalizeFinalFst
-<<<<<<< HEAD
+        elif lang == 'sv':
+            from nemo_text_processing.text_normalization.sv.taggers.tokenize_and_classify import ClassifyFst
+            from nemo_text_processing.text_normalization.sv.verbalizers.verbalize_final import VerbalizeFinalFst
         elif lang == 'hu':
             from nemo_text_processing.text_normalization.hu.taggers.tokenize_and_classify import ClassifyFst
             from nemo_text_processing.text_normalization.hu.verbalizers.verbalize_final import VerbalizeFinalFst
-=======
-        elif lang == 'sv':
-            from nemo_text_processing.text_normalization.sv.taggers.tokenize_and_classify import ClassifyFst
-            from nemo_text_processing.text_normalization.sv.verbalizers.verbalize_final import VerbalizeFinalFst
->>>>>>> 0748a29b
         elif lang == 'zh':
             from nemo_text_processing.text_normalization.zh.taggers.tokenize_and_classify import ClassifyFst
             from nemo_text_processing.text_normalization.zh.verbalizers.verbalize_final import VerbalizeFinalFst
@@ -670,7 +667,7 @@
         default="text",
     )
     parser.add_argument('--output_file', dest="output_file", help="Output file path", type=str)
-    parser.add_argument("--language", help="language", choices=["en", "de", "es", "sv", "zh"], default="en", type=str)
+    parser.add_argument("--language", help="language", choices=["en", "de", "es", "hu", "sv", "zh"], default="en", type=str)
     parser.add_argument(
         "--input_case",
         help="Input text capitalization, set to 'cased' if text contains capital letters."
