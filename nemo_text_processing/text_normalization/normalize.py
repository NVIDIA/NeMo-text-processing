# Copyright (c) 2021, NVIDIA CORPORATION.  All rights reserved.
#
# Licensed under the Apache License, Version 2.0 (the "License");
# you may not use this file except in compliance with the License.
# You may obtain a copy of the License at
#
#     http://www.apache.org/licenses/LICENSE-2.0
#
# Unless required by applicable law or agreed to in writing, software
# distributed under the License is distributed on an "AS IS" BASIS,
# WITHOUT WARRANTIES OR CONDITIONS OF ANY KIND, either express or implied.
# See the License for the specific language governing permissions and
# limitations under the License.

import itertools
import json
import os
import re
import shutil
import sys
from argparse import ArgumentParser
from collections import OrderedDict
from glob import glob
from math import factorial
from time import perf_counter
from typing import Dict, List, Optional, Union

import pynini
import regex
import tqdm
from joblib import Parallel, delayed
from nemo_text_processing.text_normalization.data_loader_utils import (
    load_file,
    post_process_punct,
    pre_process,
    write_file,
)
from nemo_text_processing.text_normalization.preprocessing_utils import additional_split
from nemo_text_processing.text_normalization.token_parser import PRESERVE_ORDER_KEY, TokenParser
from pynini.lib.rewrite import top_rewrite
from sacremoses import MosesDetokenizer
from tqdm import tqdm

# this is to handle long input
sys.setrecursionlimit(3000)

SPACE_DUP = re.compile(' {2,}')


"""
To normalize a single entry:
    python normalize.py --text=<INPUT_TEXT>
        
To normalize text in .json manifest:

    python normalize.py \
        --input_file=<PATH TO INPUT .JSON MANIFEST> \
        --output_file=<PATH TO OUTPUT .JSON MANIFEST> \
        --n_jobs=-1 \
        --batch_size=300 \
        --manifest_text_field="text" \
        --whitelist=<PATH TO YOUR WHITELIST>
    
    For a complete list of optional arguments, run:
    >>> python normalize.py --help


To integrate Normalizer in your script:
    >>> from nemo_text_processing.text_normalization.normalize import Normalizer
    # see the script for args details
    >>> normalizer_en = Normalizer(input_case='cased', lang='en', cache_dir=CACHE_DIR, overwrite_cache=False, post_process=True)
    >>> normalizer_en.normalize("<INPUT_TEXT>")
    # normalize list of entries
    >>> normalizer_en.normalize_list(["<INPUT_TEXT1>", "<INPUT_TEXT2>"])
    # normalize .json manifest entries
    >>> normalizer_en.normalize_manifest(manifest=<PATH TO INPUT .JSON MANIFEST>, n_jobs=-1, batch_size=300, 
                                        output_filename=<PATH TO OUTPUT .JSON MANIFEST>, text_field="text",
                                        punct_pre_process=False, punct_post_process=False)

"""


class Normalizer:
    """
    Normalizer class that converts text from written to spoken form.
    Useful for TTS preprocessing.

    Args:
        input_case: Input text capitalization, set to 'cased' if text contains capital letters.
            This flag affects normalization rules applied to the text. Note, `lower_cased` won't lower case input.
        lang: language specifying the TN rules, by default: English
        cache_dir: path to a dir with .far grammar file. Set to None to avoid using cache.
        overwrite_cache: set to True to overwrite .far files
        whitelist: path to a file with whitelist replacements
        post_process: WFST-based post processing, e.g. to remove extra spaces added during TN.
            Note: punct_post_process flag in normalize() supports all languages.
        max_number_of_permutations_per_split: a maximum number
            of permutations which can be generated from input sequence of tokens.
    """

    def __init__(
        self,
        input_case: str,
        lang: str = 'en',
        deterministic: bool = True,
        cache_dir: str = None,
        overwrite_cache: bool = False,
        whitelist: str = None,
        lm: bool = False,
        post_process: bool = True,
        max_number_of_permutations_per_split: int = 729,
    ):
        assert input_case in ["lower_cased", "cased"]

        self.post_processor = None

        if lang == "en":
            from nemo_text_processing.text_normalization.en.verbalizers.verbalize_final import VerbalizeFinalFst
            from nemo_text_processing.text_normalization.en.verbalizers.post_processing import PostProcessingFst

            if post_process:
                self.post_processor = PostProcessingFst(cache_dir=cache_dir, overwrite_cache=overwrite_cache)

            if deterministic:
                from nemo_text_processing.text_normalization.en.taggers.tokenize_and_classify import ClassifyFst
            else:
                if lm:
                    from nemo_text_processing.text_normalization.en.taggers.tokenize_and_classify_lm import ClassifyFst
                else:
                    from nemo_text_processing.text_normalization.en.taggers.tokenize_and_classify_with_audio import (
                        ClassifyFst,
                    )
        elif lang == 'ru':
            # Ru TN only support non-deterministic cases and produces multiple normalization options
            # use normalize_with_audio.py
            from nemo_text_processing.text_normalization.ru.taggers.tokenize_and_classify import ClassifyFst
            from nemo_text_processing.text_normalization.ru.verbalizers.verbalize_final import VerbalizeFinalFst
        elif lang == 'de':
            from nemo_text_processing.text_normalization.de.taggers.tokenize_and_classify import ClassifyFst
            from nemo_text_processing.text_normalization.de.verbalizers.verbalize_final import VerbalizeFinalFst
        elif lang == 'es':
            from nemo_text_processing.text_normalization.es.taggers.tokenize_and_classify import ClassifyFst
            from nemo_text_processing.text_normalization.es.verbalizers.verbalize_final import VerbalizeFinalFst
<<<<<<< HEAD
        elif lang == 'fr':
            from nemo_text_processing.text_normalization.fr.taggers.tokenize_and_classify import ClassifyFst
            from nemo_text_processing.text_normalization.fr.verbalizers.verbalize_final import VerbalizeFinalFst
=======
        elif lang == 'sv':
            from nemo_text_processing.text_normalization.sv.taggers.tokenize_and_classify import ClassifyFst
            from nemo_text_processing.text_normalization.sv.verbalizers.verbalize_final import VerbalizeFinalFst
        elif lang == 'hu':
            from nemo_text_processing.text_normalization.hu.taggers.tokenize_and_classify import ClassifyFst
            from nemo_text_processing.text_normalization.hu.verbalizers.verbalize_final import VerbalizeFinalFst
>>>>>>> 1138f787
        elif lang == 'zh':
            from nemo_text_processing.text_normalization.zh.taggers.tokenize_and_classify import ClassifyFst
            from nemo_text_processing.text_normalization.zh.verbalizers.verbalize_final import VerbalizeFinalFst
        elif lang == 'ar':
            from nemo_text_processing.text_normalization.ar.taggers.tokenize_and_classify import ClassifyFst
            from nemo_text_processing.text_normalization.ar.verbalizers.verbalize_final import VerbalizeFinalFst
        elif lang == 'it':
            from nemo_text_processing.text_normalization.it.taggers.tokenize_and_classify import ClassifyFst
            from nemo_text_processing.text_normalization.it.verbalizers.verbalize_final import VerbalizeFinalFst
        else:
            raise NotImplementedError(f"Language {lang} has not been supported yet.")

        self.input_case = input_case
        self.tagger = ClassifyFst(
            input_case=self.input_case,
            deterministic=deterministic,
            cache_dir=cache_dir,
            overwrite_cache=overwrite_cache,
            whitelist=whitelist,
        )

        self.verbalizer = VerbalizeFinalFst(
            deterministic=deterministic, cache_dir=cache_dir, overwrite_cache=overwrite_cache
        )
        self.max_number_of_permutations_per_split = max_number_of_permutations_per_split
        self.parser = TokenParser()
        self.lang = lang
        self.moses_detokenizer = MosesDetokenizer(lang=lang)

    def normalize_list(
        self,
        texts: List[str],
        verbose: bool = False,
        punct_pre_process: bool = False,
        punct_post_process: bool = False,
        batch_size: int = 1,
        n_jobs: int = 1,
        **kwargs,
    ):
        """
        NeMo text normalizer

        Args:
            texts: list of input strings
            verbose: whether to print intermediate meta information
            punct_pre_process: whether to do punctuation pre-processing
            punct_post_process: whether to do punctuation post-processing
            n_jobs: the maximum number of concurrently running jobs. If -1 all CPUs are used. If 1 is given,
                no parallel computing code is used at all, which is useful for debugging. For n_jobs below -1,
                (n_cpus + 1 + n_jobs) are used. Thus for n_jobs = -2, all CPUs but one are used.
            batch_size: Number of examples for each process

        Returns converted list input strings
        """

        def _process_batch(batch, verbose, punct_pre_process, punct_post_process, **kwargs):
            """
            Normalizes batch of text sequences
            Args:
                batch: list of texts
                verbose: whether to print intermediate meta information
                punct_pre_process: whether to do punctuation pre-processing
                punct_post_process: whether to do punctuation post-processing
            """
            normalized_lines = [
                self.normalize(
                    text,
                    verbose=verbose,
                    punct_pre_process=punct_pre_process,
                    punct_post_process=punct_post_process,
                    **kwargs,
                )
                for text in tqdm(batch)
            ]
            return normalized_lines

        # to save intermediate results to a file
        batch = min(len(texts), batch_size)

        try:
            normalized_texts = Parallel(n_jobs=n_jobs)(
                delayed(_process_batch)(texts[i : i + batch], verbose, punct_pre_process, punct_post_process, **kwargs)
                for i in range(0, len(texts), batch)
            )
        except BaseException as e:
            raise e

        normalized_texts = list(itertools.chain(*normalized_texts))
        return normalized_texts

    def _estimate_number_of_permutations_in_nested_dict(
        self, token_group: Dict[str, Union[OrderedDict, str, bool]]
    ) -> int:
        num_perms = 1
        for k, inner in token_group.items():
            if isinstance(inner, dict):
                num_perms *= self._estimate_number_of_permutations_in_nested_dict(inner)
        num_perms *= factorial(len(token_group))
        return num_perms

    def _split_tokens_to_reduce_number_of_permutations(self, tokens: List[dict]) -> List[List[dict]]:
        """
        Splits a sequence of tokens in a smaller sequences of tokens in a way that maximum number of composite
        tokens permutations does not exceed ``max_number_of_permutations_per_split``.

        For example,

        .. code-block:: python

            # setup normalizer with self.max_number_of_permutations_per_split=6
             tokens = [
                {"tokens": {"date": {"year": "twenty eighteen", "month": "december", "day": "thirty one"}}},
                {"tokens": {"date": {"year": "twenty eighteen", "month": "january", "day": "eight"}}},
            ]
            split = normalizer._split_tokens_to_reduce_number_of_permutations(tokens)
            assert split == [
                [{"tokens": {"date": {"year": "twenty eighteen", "month": "december", "day": "thirty one"}}}],
                [{"tokens": {"date": {"year": "twenty eighteen", "month": "january", "day": "eight"}}}],
            ]

        Date tokens contain 3 items each which gives 6 permutations for every date. Since there are 2 dates, total
        number of permutations would be ``6 * 6 == 36``. Parameter ``self.max_number_of_permutations_per_split`` equals 6,
        so input sequence of tokens is split into 2 smaller sequences.

        Args:
            tokens: a list of dictionaries, possibly nested.

        Returns:
            a list of smaller sequences of tokens resulting from ``tokens`` split.
        """
        splits = []
        prev_end_of_split = 0
        current_number_of_permutations = 1
        for i, token_group in enumerate(tokens):
            n = self._estimate_number_of_permutations_in_nested_dict(token_group)
            if n * current_number_of_permutations > self.max_number_of_permutations_per_split:
                splits.append(tokens[prev_end_of_split:i])
                prev_end_of_split = i
                current_number_of_permutations = 1
            if n > self.max_number_of_permutations_per_split:
                raise ValueError(
                    f"Could not split token list with respect to condition that every split can generate number of "
                    f"permutations less or equal to "
                    f"`self.max_number_of_permutations_per_split={self.max_number_of_permutations_per_split}`. "
                    f"There is an unsplittable token group that generates more than "
                    f"{self.max_number_of_permutations_per_split} permutations. Try to increase "
                    f"`--max_number_of_permutations_per_split` parameter."
                )
            current_number_of_permutations *= n
        splits.append(tokens[prev_end_of_split:])
        assert sum([len(s) for s in splits]) == len(tokens)
        return splits

    def normalize(
        self, text: str, verbose: bool = False, punct_pre_process: bool = False, punct_post_process: bool = False
    ) -> str:
        """
        Main function. Normalizes tokens from written to spoken form
            e.g. 12 kg -> twelve kilograms

        Args:
            text: string that may include semiotic classes
            verbose: whether to print intermediate meta information
            punct_pre_process: whether to perform punctuation pre-processing, for example, [25] -> [ 25 ]
            punct_post_process: whether to normalize punctuation

        Returns: spoken form
        """
        if len(text.split()) > 500:
            print(
                "WARNING! Your input is too long and could take a long time to normalize."
                "Use split_text_into_sentences() to make the input shorter and then call normalize_list()."
            )
        original_text = text
        if punct_pre_process:
            text = pre_process(text)
        text = text.strip()
        if not text:
            if verbose:
                print(text)
            return text
        text = pynini.escape(text)
        tagged_lattice = self.find_tags(text)
        tagged_text = Normalizer.select_tag(tagged_lattice)
        if verbose:
            print(tagged_text)
        self.parser(tagged_text)
        tokens = self.parser.parse()
        split_tokens = self._split_tokens_to_reduce_number_of_permutations(tokens)
        output = ""
        for s in split_tokens:
            tags_reordered = self.generate_permutations(s)
            verbalizer_lattice = None
            for tagged_text in tags_reordered:
                tagged_text = pynini.escape(tagged_text)

                verbalizer_lattice = self.find_verbalizer(tagged_text)
                if verbalizer_lattice.num_states() != 0:
                    break
            if verbalizer_lattice is None:
                raise ValueError(f"No permutations were generated from tokens {s}")
            output += ' ' + Normalizer.select_verbalizer(verbalizer_lattice)
        output = SPACE_DUP.sub(' ', output[1:])

        if self.lang == "en" and hasattr(self, 'post_processor'):
            output = self.post_process(output)

        if punct_post_process:
            # do post-processing based on Moses detokenizer
            output = self.moses_detokenizer.detokenize([output], unescape=False)
            output = post_process_punct(input=original_text, normalized_text=output)
        return output

    def normalize_line(
        self,
        line: str,
        verbose: bool = False,
        punct_pre_process=False,
        punct_post_process=True,
        text_field: str = "text",
        output_field: str = "normalized",
        **kwargs,
    ):
        """
        Normalizes "text_field" in line from a .json manifest

        Args:
            line: line of a .json manifest
            verbose: set to True to see intermediate output of normalization
            punct_pre_process: set to True to do punctuation pre-processing
            punct_post_process: set to True to do punctuation post-processing
            text_field: name of the field in the manifest to normalize
            output_field: name of the field in the manifest to save normalized text
        """
        line = json.loads(line)

        normalized_text = self.normalize(
            text=line[text_field],
            verbose=verbose,
            punct_pre_process=punct_pre_process,
            punct_post_process=punct_post_process,
            **kwargs,
        )
        line[output_field] = normalized_text
        return line

    def normalize_manifest(
        self,
        manifest: str,
        n_jobs: int,
        punct_pre_process: bool,
        punct_post_process: bool,
        batch_size: int,
        output_filename: Optional[str] = None,
        text_field: str = "text",
        **kwargs,
    ):
        """
        Normalizes "text_field" from .json manifest.

        Args:
            manifest: path to .json manifest file
            n_jobs: the maximum number of concurrently running jobs. If -1 all CPUs are used. If 1 is given,
                no parallel computing code is used at all, which is useful for debugging. For n_jobs below -1,
                (n_cpus + 1 + n_jobs) are used. Thus for n_jobs = -2, all CPUs but one are used.
            punct_pre_process: set to True to do punctuation pre-processing
            punct_post_process: set to True to do punctuation post-processing
            batch_size: number of samples to process per iteration (int)
            output_filename: path to .json file to save normalized text
            text_field: name of the field in the manifest to normalize
            **kwargs are need for audio-based normalization that requires extra args
        """

        def _process_batch(
            batch_idx: int,
            batch: List[str],
            dir_name: str,
            punct_pre_process=False,
            punct_post_process=True,
            text_field: str = "text",
            output_field: str = "normalized",
            **kwargs,
        ):
            """
            Normalizes batch of text sequences
            Args:
                batch: list of texts
                batch_idx: batch index
                dir_name: path to output directory to save results
            """
            normalized_lines = [
                self.normalize_line(
                    line=line,
                    verbose=False,
                    punct_post_process=punct_post_process,
                    punct_pre_process=punct_pre_process,
                    text_field=text_field,
                    output_field=output_field,
                    **kwargs,
                )
                for line in tqdm(batch)
            ]

            with open(f"{dir_name}/{batch_idx:06}.json", "w") as f_out:
                for line in normalized_lines:
                    f_out.write(json.dumps(line, ensure_ascii=False) + '\n')

            print(f"Batch -- {batch_idx} -- is complete")

        if output_filename is None:
            output_filename = manifest.replace('.json', '_normalized.json')

        with open(manifest, 'r') as f:
            lines = f.readlines()

        print(f'Normalizing {len(lines)} line(s) of {manifest}...')

        # to save intermediate results to a file
        batch = min(len(lines), batch_size)

        tmp_dir = "/tmp/parts"
        if os.path.exists(tmp_dir):
            shutil.rmtree(tmp_dir)
        os.makedirs(tmp_dir)

        Parallel(n_jobs=n_jobs)(
            delayed(_process_batch)(
                idx,
                lines[i : i + batch],
                tmp_dir,
                text_field=text_field,
                punct_pre_process=punct_pre_process,
                punct_post_process=punct_post_process,
                **kwargs,
            )
            for idx, i in enumerate(range(0, len(lines), batch))
        )

        # aggregate all intermediate files
        with open(output_filename, "w") as f_out:
            for batch_f in sorted(glob(f"{tmp_dir}/*.json")):
                with open(batch_f, "r") as f_in:
                    lines = f_in.read()
                    f_out.write(lines)

        print(f'Normalized version saved at {output_filename}')

    def split_text_into_sentences(self, text: str, additional_split_symbols: str = "") -> List[str]:
        """
        Split text into sentences.

        Args:
            text: text
            additional_split_symbols: Symbols to split sentences if eos sentence split resulted in a long sequence.
                Use '|' as a separator between symbols, for example: ';|:'. Use '\s' to split by space.

        Returns list of sentences
        """
        lower_case_unicode = ""
        upper_case_unicode = ""

        if self.lang == "ru":
            lower_case_unicode = '\u0430-\u04FF'
            upper_case_unicode = '\u0410-\u042F'

        # end of quoted speech - to be able to split sentences by full stop
        text = re.sub(r"([\.\?\!])([\"\'])", r"\g<2>\g<1> ", text)

        # remove extra space
        text = re.sub(r" +", " ", text)

        # remove space in the middle of the lower case abbreviation to avoid splitting into separate sentences
        matches = re.findall(rf"[a-z{lower_case_unicode}]\.\s[a-z{lower_case_unicode}]\.", text)
        for match in matches:
            text = text.replace(match, match.replace(". ", "."))

        # Read and split transcript by utterance (roughly, sentences)
        split_pattern = rf"(?<!\w\.\w.)(?<![A-Z{upper_case_unicode}][a-z{lower_case_unicode}]+\.)(?<![A-Z{upper_case_unicode}]\.)(?<=\.|\?|\!|\.”|\?”\!”)\s(?![0-9]+[a-z]*\.)"
        sentences = regex.split(split_pattern, text)
        sentences = additional_split(sentences, additional_split_symbols)
        return sentences

    def _permute(self, d: OrderedDict) -> List[str]:
        """
        Creates reorderings of dictionary elements and serializes as strings

        Args:
            d: (nested) dictionary of key value pairs

        Return permutations of different string serializations of key value pairs
        """
        l = []
        if PRESERVE_ORDER_KEY in d.keys():
            d_permutations = [d.items()]
        else:
            d_permutations = itertools.permutations(d.items())
        for perm in d_permutations:
            subl = [""]
            for k, v in perm:
                if isinstance(v, str):
                    subl = ["".join(x) for x in itertools.product(subl, [f"{k}: \"{v}\" "])]
                elif isinstance(v, OrderedDict):
                    rec = self._permute(v)
                    subl = ["".join(x) for x in itertools.product(subl, [f" {k} {{ "], rec, [f" }} "])]
                elif isinstance(v, bool):
                    subl = ["".join(x) for x in itertools.product(subl, [f"{k}: true "])]
                else:
                    raise ValueError()
            l.extend(subl)
        return l

    def generate_permutations(self, tokens: List[dict]):
        """
        Generates permutations of string serializations of list of dictionaries

        Args:
            tokens: list of dictionaries

        Returns string serialization of list of dictionaries
        """

        def _helper(prefix: str, token_list: List[dict], idx: int):
            """
            Generates permutations of string serializations of given dictionary

            Args:
                token_list: list of dictionaries
                prefix: prefix string
                idx:    index of next dictionary

            Returns string serialization of dictionary
            """
            if idx == len(token_list):
                yield prefix
                return
            token_options = self._permute(token_list[idx])
            for token_option in token_options:
                yield from _helper(prefix + token_option, token_list, idx + 1)

        return _helper("", tokens, 0)

    def find_tags(self, text: str) -> 'pynini.FstLike':
        """
        Given text use tagger Fst to tag text

        Args:
            text: sentence

        Returns: tagged lattice
        """
        lattice = text @ self.tagger.fst
        return lattice

    @staticmethod
    def select_tag(lattice: 'pynini.FstLike') -> str:
        """
        Given tagged lattice return shortest path

        Args:
            lattice: pynini.FstLike tag lattice

        Returns: shortest path
        """
        tagged_text = pynini.shortestpath(lattice, nshortest=1, unique=True).string()
        return tagged_text

    def find_verbalizer(self, tagged_text: str) -> 'pynini.FstLike':
        """
        Given tagged text creates verbalization lattice
        This is context-independent.

        Args:
            tagged_text: input text

        Returns: verbalized lattice
        """
        lattice = tagged_text @ self.verbalizer.fst
        return lattice

    @staticmethod
    def select_verbalizer(lattice: 'pynini.FstLike') -> str:
        """
        Given verbalized lattice return shortest path

        Args:
            lattice: verbalization lattice

        Returns: shortest path
        """
        output = pynini.shortestpath(lattice, nshortest=1, unique=True).string()
        # lattice = output @ self.verbalizer.punct_graph
        # output = pynini.shortestpath(lattice, nshortest=1, unique=True).string()
        return output

    def post_process(self, normalized_text: 'pynini.FstLike') -> str:
        """
        Runs post-processing graph on normalized text

        Args:
            normalized_text: normalized text

        Returns: shortest path
        """
        normalized_text = normalized_text.strip()
        if not normalized_text:
            return normalized_text
        normalized_text = pynini.escape(normalized_text)

        if self.post_processor is not None:
            normalized_text = top_rewrite(normalized_text, self.post_processor.fst)
        return normalized_text


def parse_args():
    parser = ArgumentParser()
    input = parser.add_mutually_exclusive_group()
    input.add_argument("--text", dest="input_string", help="input string", type=str)
    input.add_argument(
        "--input_file",
        dest="input_file",
        help="input file path. "
        "The input file can be either a .txt file containing one example for normalization per line or "
        "a .json manifest file. Field to normalize in .json manifest is specified with `--manifest_text_field` arg.",
        type=str,
    )
    parser.add_argument(
        '--manifest_text_field',
        help="The field in a .json manifest to normalize (applicable only when input_file is a .json manifest)",
        type=str,
        default="text",
    )
    parser.add_argument(
        "--output_field",
        help="Name of the field in a .json manifest in which to save normalized text (applicable only when input_file is a .json manifest)",
        type=str,
        default="normalized",
    )
    parser.add_argument('--output_file', dest="output_file", help="Output file path", type=str)
<<<<<<< HEAD
    parser.add_argument("--language", help="language", choices=["en", "de", "es", "zh", "fr"], default="en", type=str)
=======
    parser.add_argument(
        "--language", help="language", choices=["en", "de", "es", "hu", "sv", "zh", "ar", "it"], default="en", type=str
    )
>>>>>>> 1138f787
    parser.add_argument(
        "--input_case",
        help="Input text capitalization, set to 'cased' if text contains capital letters."
        "This argument affects normalization rules applied to the text. Note, `lower_cased` won't lower case input.",
        choices=["lower_cased", "cased"],
        default="cased",
        type=str,
    )
    parser.add_argument("--verbose", help="print info for debugging", action='store_true')
    parser.add_argument(
        "--punct_post_process",
        help="Add this flag to enable punctuation post processing to match input.",
        action="store_true",
    )
    parser.add_argument(
        "--punct_pre_process",
        help="Add this flag to add spaces around square brackets, otherwise text between square brackets won't be normalized",
        action="store_true",
    )
    parser.add_argument("--overwrite_cache", help="Add this flag to re-create .far grammar files", action="store_true")
    parser.add_argument(
        "--whitelist",
        help="Path to a file with with whitelist replacement,"
        "e.g., for English, whitelist files are stored under text_normalization/en/data/whitelist",
        default=None,
        type=str,
    )
    parser.add_argument(
        "--cache_dir",
        help="path to a dir with .far grammar file. Set to None to avoid using cache",
        default=None,
        type=str,
    )
    parser.add_argument("--n_jobs", default=-2, type=int, help="The maximum number of concurrently running jobs")
    parser.add_argument("--batch_size", default=200, type=int, help="Number of examples for each process")
    parser.add_argument(
        "--max_number_of_permutations_per_split",
        default=729,
        type=int,
        help="a maximum number of permutations which can be generated from input sequence of tokens.",
    )
    return parser.parse_args()


if __name__ == "__main__":
    args = parse_args()
    whitelist = os.path.abspath(args.whitelist) if args.whitelist else None

    if not args.input_string and not args.input_file:
        raise ValueError("Either `--text` or `--input_file` required")

    normalizer = Normalizer(
        input_case=args.input_case,
        cache_dir=args.cache_dir,
        overwrite_cache=args.overwrite_cache,
        whitelist=whitelist,
        lang=args.language,
        max_number_of_permutations_per_split=args.max_number_of_permutations_per_split,
    )
    start_time = perf_counter()
    if args.input_string:
        print(
            normalizer.normalize(
                args.input_string,
                verbose=args.verbose,
                punct_pre_process=args.punct_pre_process,
                punct_post_process=args.punct_post_process,
            )
        )
    elif args.input_file:
        if args.input_file.endswith(".json"):
            normalizer.normalize_manifest(
                args.input_file,
                n_jobs=args.n_jobs,
                punct_pre_process=args.punct_pre_process,
                punct_post_process=args.punct_post_process,
                batch_size=args.batch_size,
                text_field=args.manifest_text_field,
                output_field=args.output_field,
                output_filename=args.output_file,
            )

        else:
            print("Loading data: " + args.input_file)
            data = load_file(args.input_file)

            print("- Data: " + str(len(data)) + " sentences")
            normalizer_prediction = normalizer.normalize_list(
                data,
                verbose=args.verbose,
                punct_pre_process=args.punct_pre_process,
                punct_post_process=args.punct_post_process,
            )
            if args.output_file:
                write_file(args.output_file, normalizer_prediction)
                print(f"- Normalized. Writing out to {args.output_file}")
            else:
                print(normalizer_prediction)

    print(f"Execution time: {perf_counter() - start_time:.02f} sec")<|MERGE_RESOLUTION|>--- conflicted
+++ resolved
@@ -141,18 +141,15 @@
         elif lang == 'es':
             from nemo_text_processing.text_normalization.es.taggers.tokenize_and_classify import ClassifyFst
             from nemo_text_processing.text_normalization.es.verbalizers.verbalize_final import VerbalizeFinalFst
-<<<<<<< HEAD
         elif lang == 'fr':
             from nemo_text_processing.text_normalization.fr.taggers.tokenize_and_classify import ClassifyFst
             from nemo_text_processing.text_normalization.fr.verbalizers.verbalize_final import VerbalizeFinalFst
-=======
         elif lang == 'sv':
             from nemo_text_processing.text_normalization.sv.taggers.tokenize_and_classify import ClassifyFst
             from nemo_text_processing.text_normalization.sv.verbalizers.verbalize_final import VerbalizeFinalFst
         elif lang == 'hu':
             from nemo_text_processing.text_normalization.hu.taggers.tokenize_and_classify import ClassifyFst
             from nemo_text_processing.text_normalization.hu.verbalizers.verbalize_final import VerbalizeFinalFst
->>>>>>> 1138f787
         elif lang == 'zh':
             from nemo_text_processing.text_normalization.zh.taggers.tokenize_and_classify import ClassifyFst
             from nemo_text_processing.text_normalization.zh.verbalizers.verbalize_final import VerbalizeFinalFst
@@ -691,13 +688,9 @@
         default="normalized",
     )
     parser.add_argument('--output_file', dest="output_file", help="Output file path", type=str)
-<<<<<<< HEAD
-    parser.add_argument("--language", help="language", choices=["en", "de", "es", "zh", "fr"], default="en", type=str)
-=======
-    parser.add_argument(
-        "--language", help="language", choices=["en", "de", "es", "hu", "sv", "zh", "ar", "it"], default="en", type=str
-    )
->>>>>>> 1138f787
+    parser.add_argument(
+        "--language", help="language", choices=["en", "de", "es", "fr", "hu", "sv", "zh", "ar", "it"], default="en", type=str
+    )
     parser.add_argument(
         "--input_case",
         help="Input text capitalization, set to 'cased' if text contains capital letters."
