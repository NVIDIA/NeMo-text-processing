--- conflicted
+++ resolved
@@ -165,12 +165,9 @@
         elif lang == 'ja':
             from nemo_text_processing.text_normalization.ja.taggers.tokenize_and_classify import ClassifyFst
             from nemo_text_processing.text_normalization.ja.verbalizers.verbalize_final import VerbalizeFinalFst
-<<<<<<< HEAD
         elif lang == 'hi':
             from nemo_text_processing.text_normalization.hi.taggers.tokenize_and_classify import ClassifyFst
             from nemo_text_processing.text_normalization.hi.verbalizers.verbalize_final import VerbalizeFinalFst
-=======
->>>>>>> 3b3c3a31
         else:
             raise NotImplementedError(f"Language {lang} has not been supported yet.")
 
@@ -701,15 +698,11 @@
     )
     parser.add_argument('--output_file', dest="output_file", help="Output file path", type=str)
     parser.add_argument(
-<<<<<<< HEAD
-        "--language", help="language", choices=["en", "de", "es", "hi" ,"hu", "sv", "zh", "ar", "it"], default="en", type=str
-=======
         "--language",
         help="language",
-        choices=["en", "de", "es", "fr", "hu", "sv", "zh", "ar", "it", "hy", "ja"],
+        choices=["en", "de", "es", "hi" ,"hu", "sv", "zh", "ar", "it", "hy", "ja"],
         default="en",
         type=str,
->>>>>>> 3b3c3a31
     )
     parser.add_argument(
         "--input_case",
