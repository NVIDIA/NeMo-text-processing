--- conflicted
+++ resolved
@@ -668,11 +668,7 @@
     )
     parser.add_argument('--output_file', dest="output_file", help="Output file path", type=str)
     parser.add_argument(
-<<<<<<< HEAD
-        "--language", help="language", choices=["en", "de", "es", "hu", "sv", "zh"], default="en", type=str
-=======
-        "--language", help="language", choices=["en", "de", "es", "sv", "zh", "ar"], default="en", type=str
->>>>>>> b9e96451
+        "--language", help="language", choices=["en", "de", "es", "hu", "sv", "zh", "ar"], default="en", type=str
     )
     parser.add_argument(
         "--input_case",
