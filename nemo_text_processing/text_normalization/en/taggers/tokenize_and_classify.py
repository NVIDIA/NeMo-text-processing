# Copyright (c) 2021, NVIDIA CORPORATION.  All rights reserved.
#
# Licensed under the Apache License, Version 2.0 (the "License");
# you may not use this file except in compliance with the License.
# You may obtain a copy of the License at
#
#     http://www.apache.org/licenses/LICENSE-2.0
#
# Unless required by applicable law or agreed to in writing, software
# distributed under the License is distributed on an "AS IS" BASIS,
# WITHOUT WARRANTIES OR CONDITIONS OF ANY KIND, either express or implied.
# See the License for the specific language governing permissions and
# limitations under the License.

import os
import time

import pynini
from pynini.lib import pynutil

from nemo_text_processing.text_normalization.en.graph_utils import (
    NEMO_WHITE_SPACE,
    GraphFst,
    delete_extra_space,
    delete_space,
    generator_main,
)
from nemo_text_processing.text_normalization.en.taggers.abbreviation import AbbreviationFst
from nemo_text_processing.text_normalization.en.taggers.cardinal import CardinalFst
from nemo_text_processing.text_normalization.en.taggers.date import DateFst
from nemo_text_processing.text_normalization.en.taggers.decimal import DecimalFst
from nemo_text_processing.text_normalization.en.taggers.electronic import ElectronicFst
from nemo_text_processing.text_normalization.en.taggers.fraction import FractionFst
from nemo_text_processing.text_normalization.en.taggers.measure import MeasureFst
from nemo_text_processing.text_normalization.en.taggers.money import MoneyFst
from nemo_text_processing.text_normalization.en.taggers.ordinal import OrdinalFst
from nemo_text_processing.text_normalization.en.taggers.punctuation import PunctuationFst
from nemo_text_processing.text_normalization.en.taggers.range import RangeFst as RangeFst
from nemo_text_processing.text_normalization.en.taggers.roman import RomanFst
from nemo_text_processing.text_normalization.en.taggers.serial import SerialFst
from nemo_text_processing.text_normalization.en.taggers.telephone import TelephoneFst
from nemo_text_processing.text_normalization.en.taggers.time import TimeFst
from nemo_text_processing.text_normalization.en.taggers.whitelist import WhiteListFst
from nemo_text_processing.text_normalization.en.taggers.word import WordFst
from nemo_text_processing.text_normalization.en.verbalizers.date import DateFst as vDateFst
from nemo_text_processing.text_normalization.en.verbalizers.ordinal import OrdinalFst as vOrdinalFst
from nemo_text_processing.text_normalization.en.verbalizers.time import TimeFst as vTimeFst
from nemo_text_processing.utils.logging import logger


class ClassifyFst(GraphFst):
    """
    Final class that composes all other classification grammars. This class can process an entire sentence including punctuation.
    For deployment, this grammar will be compiled and exported to OpenFst Finite State Archive (FAR) File.
    More details to deployment at NeMo/tools/text_processing_deployment.

    Args:
        input_case: accepting either "lower_cased" or "cased" input.
        deterministic: if True will provide a single transduction option,
            for False multiple options (used for audio-based normalization)
        cache_dir: path to a dir with .far grammar file. Set to None to avoid using cache.
        overwrite_cache: set to True to overwrite .far files
        whitelist: path to a file with whitelist replacements
    """

    def __init__(
        self,
        input_case: str,
        deterministic: bool = True,
        cache_dir: str = None,
        overwrite_cache: bool = False,
        whitelist: str = None,
    ):
        super().__init__(name="tokenize_and_classify", kind="classify", deterministic=deterministic)

        far_file = None
        if cache_dir is not None and cache_dir != "None":
            os.makedirs(cache_dir, exist_ok=True)
            whitelist_file = os.path.basename(whitelist) if whitelist else ""
            far_file = os.path.join(
                cache_dir, f"en_tn_{deterministic}_deterministic_{input_case}_{whitelist_file}_tokenize.far",
            )
        if not overwrite_cache and far_file and os.path.exists(far_file):
            self.fst = pynini.Far(far_file, mode="r")["tokenize_and_classify"]
            logger.info(f"ClassifyFst.fst was restored from {far_file}.")
        else:
            logger.info(f"Creating ClassifyFst grammars.")

            start_time = time.time()
            cardinal = CardinalFst(deterministic=deterministic)
            cardinal_graph = cardinal.fst
            logger.debug(f"cardinal: {time.time() - start_time: .2f}s -- {cardinal_graph.num_states()} nodes")

            start_time = time.time()
            ordinal = OrdinalFst(cardinal=cardinal, deterministic=deterministic)
            ordinal_graph = ordinal.fst
            logger.debug(f"ordinal: {time.time() - start_time: .2f}s -- {ordinal_graph.num_states()} nodes")

            start_time = time.time()
            decimal = DecimalFst(cardinal=cardinal, deterministic=deterministic)
            decimal_graph = decimal.fst
            logger.debug(f"decimal: {time.time() - start_time: .2f}s -- {decimal_graph.num_states()} nodes")

            start_time = time.time()
            fraction = FractionFst(deterministic=deterministic, cardinal=cardinal)
            fraction_graph = fraction.fst
            logger.debug(f"fraction: {time.time() - start_time: .2f}s -- {fraction_graph.num_states()} nodes")

            start_time = time.time()
            measure = MeasureFst(cardinal=cardinal, decimal=decimal, fraction=fraction, deterministic=deterministic,)
            measure_graph = measure.fst
            logger.debug(f"measure: {time.time() - start_time: .2f}s -- {measure_graph.num_states()} nodes")

            start_time = time.time()
            date_graph = DateFst(cardinal=cardinal, deterministic=deterministic).fst
            logger.debug(f"date: {time.time() - start_time: .2f}s -- {date_graph.num_states()} nodes")

            start_time = time.time()
            time_graph = TimeFst(cardinal=cardinal, deterministic=deterministic).fst
            logger.debug(f"time: {time.time() - start_time: .2f}s -- {time_graph.num_states()} nodes")

            start_time = time.time()
            telephone_graph = TelephoneFst(deterministic=deterministic).fst
            logger.debug(f"telephone: {time.time() - start_time: .2f}s -- {telephone_graph.num_states()} nodes")

            start_time = time.time()
            electonic_graph = ElectronicFst(cardinal=cardinal, deterministic=deterministic).fst
            logger.debug(f"electronic: {time.time() - start_time: .2f}s -- {electonic_graph.num_states()} nodes")

            start_time = time.time()
            money_graph = MoneyFst(cardinal=cardinal, decimal=decimal, deterministic=deterministic).fst
            logger.debug(f"money: {time.time() - start_time: .2f}s -- {money_graph.num_states()} nodes")

            start_time = time.time()
            whitelist_graph = WhiteListFst(
                input_case=input_case, deterministic=deterministic, input_file=whitelist
            ).fst
            logger.debug(f"whitelist: {time.time() - start_time: .2f}s -- {whitelist_graph.num_states()} nodes")

            start_time = time.time()
            punctuation = PunctuationFst(deterministic=deterministic)
            punct_graph = punctuation.fst
            logger.debug(f"punct: {time.time() - start_time: .2f}s -- {punct_graph.num_states()} nodes")

            start_time = time.time()
            word_graph = WordFst(punctuation=punctuation, deterministic=deterministic).fst
            logger.debug(f"word: {time.time() - start_time: .2f}s -- {word_graph.num_states()} nodes")

            start_time = time.time()
            serial_graph = SerialFst(cardinal=cardinal, ordinal=ordinal, deterministic=deterministic).fst
            logger.debug(f"serial: {time.time() - start_time: .2f}s -- {serial_graph.num_states()} nodes")

            start_time = time.time()
            v_time_graph = vTimeFst(deterministic=deterministic).fst
            v_ordinal_graph = vOrdinalFst(deterministic=deterministic)
            v_date_graph = vDateFst(ordinal=v_ordinal_graph, deterministic=deterministic).fst
            time_final = pynini.compose(time_graph, v_time_graph)
            date_final = pynini.compose(date_graph, v_date_graph)
            range_graph = RangeFst(
                time=time_final, date=date_final, cardinal=cardinal, deterministic=deterministic,
            ).fst
            logger.debug(f"range: {time.time() - start_time: .2f}s -- {range_graph.num_states()} nodes")

            # A quick fix to address money ranges:
            # $150-$200 -> one hundred and fifty dollars to two hundred dollars

            dash = (pynutil.insert('name: "') + pynini.cross("-", "to") + pynutil.insert('"')).optimize()

            graph_range_money = pynini.closure(
                money_graph
                + pynutil.insert(" }")
                + pynutil.insert(" tokens { ")
                + dash
                + pynutil.insert(" } ")
                + pynutil.insert("tokens { ")
                + money_graph,
                1,
            )

            classify = (
                pynutil.add_weight(whitelist_graph, 1.01)
                | pynutil.add_weight(time_graph, 1.1)
                | pynutil.add_weight(date_graph, 1.09)
                | pynutil.add_weight(decimal_graph, 1.1)
                | pynutil.add_weight(measure_graph, 1.1)
                | pynutil.add_weight(cardinal_graph, 1.1)
                | pynutil.add_weight(ordinal_graph, 1.1)
                | pynutil.add_weight(money_graph, 1.1)
                | pynutil.add_weight(telephone_graph, 1.1)
                | pynutil.add_weight(electonic_graph, 1.11)
                | pynutil.add_weight(fraction_graph, 1.1)
                | pynutil.add_weight(range_graph, 1.1)
                | pynutil.add_weight(serial_graph, 1.12)  # should be higher than the rest of the classes
<<<<<<< HEAD
<<<<<<< HEAD
                | pynutil.add_weight(graph_range_money, 1.1)
=======
>>>>>>> 55eab83 (EN TN Fixes for Issue 166 (#207))
=======
                | pynutil.add_weight(graph_range_money, 1.1)
>>>>>>> 59f46198
            )

            # roman_graph = RomanFst(deterministic=deterministic).fst
            # classify |= pynutil.add_weight(roman_graph, 1.1)

            if not deterministic:
                abbreviation_graph = AbbreviationFst(deterministic=deterministic).fst
                classify |= pynutil.add_weight(abbreviation_graph, 100)

            punct = pynutil.insert("tokens { ") + pynutil.add_weight(punct_graph, weight=2.1) + pynutil.insert(" }")
            punct = pynini.closure(
                pynini.compose(pynini.closure(NEMO_WHITE_SPACE, 1), delete_extra_space)
                | (pynutil.insert(" ") + punct)
                | punct,
                1,
            )

            classify |= pynutil.add_weight(word_graph, 100)
            token = pynutil.insert("tokens { ") + classify + pynutil.insert(" }")
            token_plus_punct = (
                pynini.closure(punct + pynutil.insert(" ")) + token + pynini.closure(pynutil.insert(" ") + punct)
            )

            graph = token_plus_punct + pynini.closure(
                (
                    pynini.compose(pynini.closure(NEMO_WHITE_SPACE, 1), delete_extra_space)
                    | (pynutil.insert(" ") + punct + pynutil.insert(" "))
                )
                + token_plus_punct
            )

            graph = delete_space + graph + delete_space
            graph |= punct

            self.fst = graph.optimize()

            if far_file:
                generator_main(far_file, {"tokenize_and_classify": self.fst})<|MERGE_RESOLUTION|>--- conflicted
+++ resolved
@@ -191,14 +191,7 @@
                 | pynutil.add_weight(fraction_graph, 1.1)
                 | pynutil.add_weight(range_graph, 1.1)
                 | pynutil.add_weight(serial_graph, 1.12)  # should be higher than the rest of the classes
-<<<<<<< HEAD
-<<<<<<< HEAD
                 | pynutil.add_weight(graph_range_money, 1.1)
-=======
->>>>>>> 55eab83 (EN TN Fixes for Issue 166 (#207))
-=======
-                | pynutil.add_weight(graph_range_money, 1.1)
->>>>>>> 59f46198
             )
 
             # roman_graph = RomanFst(deterministic=deterministic).fst
