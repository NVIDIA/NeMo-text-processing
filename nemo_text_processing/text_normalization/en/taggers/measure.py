--- conflicted
+++ resolved
@@ -53,15 +53,7 @@
     """
 
     def __init__(
-<<<<<<< HEAD
-        self,
-        cardinal: GraphFst,
-        decimal: GraphFst,
-        fraction: GraphFst,
-        deterministic: bool = True,
-=======
         self, cardinal: GraphFst, decimal: GraphFst, fraction: GraphFst, deterministic: bool = True,
->>>>>>> 313eee86
     ):
         super().__init__(name="measure", kind="classify", deterministic=deterministic)
         cardinal_graph = cardinal.graph_with_and | self.get_range(cardinal.graph_with_and)
@@ -71,12 +63,7 @@
             graph_unit |= pynini.string_file(get_abs_path("data/measure/unit_alternatives.tsv"))
 
         graph_unit |= pynini.compose(
-<<<<<<< HEAD
-            pynini.closure(TO_LOWER, 1) + (NEMO_ALPHA | TO_LOWER) + pynini.closure(NEMO_ALPHA | TO_LOWER),
-            graph_unit,
-=======
             pynini.closure(TO_LOWER, 1) + (NEMO_ALPHA | TO_LOWER) + pynini.closure(NEMO_ALPHA | TO_LOWER), graph_unit,
->>>>>>> 313eee86
         ).optimize()
 
         graph_unit_plural = convert_space(graph_unit @ SINGULAR_TO_PLURAL)
@@ -265,12 +252,7 @@
         ordinal_verbalizer = OrdinalVerbalizer().graph
         ordinal_tagger = OrdinalTagger(cardinal=cardinal).graph
         ordinal_num = pynini.compose(
-<<<<<<< HEAD
-            pynutil.insert('integer: "') + ordinal_tagger + pynutil.insert('"'),
-            ordinal_verbalizer,
-=======
             pynutil.insert('integer: "') + ordinal_tagger + pynutil.insert('"'), ordinal_verbalizer,
->>>>>>> 313eee86
         )
 
         address_num = NEMO_DIGIT ** (1, 2) @ cardinal.graph_hundred_component_at_least_one_none_zero_digit
