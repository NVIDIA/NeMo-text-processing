# Copyright (c) 2024, NVIDIA CORPORATION.  All rights reserved.
#
# Licensed under the Apache License, Version 2.0 (the "License");
# you may not use this file except in compliance with the License.
# You may obtain a copy of the License at
#
#     http://www.apache.org/licenses/LICENSE-2.0
#
# Unless required by applicable law or agreed to in writing, software
# distributed under the License is distributed on an "AS IS" BASIS,
# WITHOUT WARRANTIES OR CONDITIONS OF ANY KIND, either express or implied.
# See the License for the specific language governing permissions and
# limitations under the License.


import pynini
from pynini.lib import pynutil

from nemo_text_processing.text_normalization.en.graph_utils import (  # common string literals
    MIN_NEG_WEIGHT,
    NEMO_ALPHA,
    NEMO_DIGIT,
    NEMO_NOT_SPACE,
    NEMO_SIGMA,
    NEMO_UPPER,
    TO_UPPER,
    GraphFst,
    get_abs_path,
    insert_space,
)


class ElectronicFst(GraphFst):
    """
    Finite state transducer for classifying electronic: as URLs, email addresses, etc.
        e.g. cdf1@abc.edu -> tokens { electronic { username: "cdf1" domain: "abc.edu" } }

    Args:
        cardinal: CardinalFst
        deterministic: if True will provide a single transduction option,
            for False multiple transduction are generated (used for audio-based normalization)
    """

    def __init__(self, cardinal: GraphFst, deterministic: bool = True):
        super().__init__(name="electronic", kind="classify", deterministic=deterministic)

        if deterministic:
            numbers = NEMO_DIGIT
        else:
            numbers = pynutil.insert(" ") + cardinal.long_numbers + pynutil.insert(" ")

<<<<<<< HEAD
        cc_cues = pynutil.add_weight(
            pynini.string_file(get_abs_path("data/electronic/cc_cues.tsv")),
            MIN_NEG_WEIGHT,
        )

        cc_cues = pynutil.add_weight(
            pynini.string_file(get_abs_path("data/electronic/cc_cues.tsv")),
            MIN_NEG_WEIGHT,
        )
=======
        cc_cues = pynutil.add_weight(pynini.string_file(get_abs_path("data/electronic/cc_cues.tsv")), MIN_NEG_WEIGHT,)

        cc_cues = pynutil.add_weight(pynini.string_file(get_abs_path("data/electronic/cc_cues.tsv")), MIN_NEG_WEIGHT,)
>>>>>>> 313eee86

        accepted_symbols = pynini.project(pynini.string_file(get_abs_path("data/electronic/symbol.tsv")), "input")

        accepted_common_domains = pynini.project(
            pynini.string_file(get_abs_path("data/electronic/domain.tsv")), "input"
        )

<<<<<<< HEAD
        dict_words = pynutil.add_weight(
            pynini.string_file(get_abs_path("data/electronic/words.tsv")),
            MIN_NEG_WEIGHT,
        )

        dict_words_without_delimiter = dict_words + pynini.closure(
            pynutil.add_weight(pynutil.insert(" ") + dict_words, MIN_NEG_WEIGHT),
            1,
=======
        dict_words = pynutil.add_weight(pynini.string_file(get_abs_path("data/electronic/words.tsv")), MIN_NEG_WEIGHT,)

        dict_words_without_delimiter = dict_words + pynini.closure(
            pynutil.add_weight(pynutil.insert(" ") + dict_words, MIN_NEG_WEIGHT), 1,
>>>>>>> 313eee86
        )
        dict_words_graph = dict_words_without_delimiter | dict_words

        all_accepted_symbols_start = (
            dict_words_graph | pynini.closure(TO_UPPER) | pynini.closure(NEMO_UPPER) | accepted_symbols
        ).optimize()

        all_accepted_symbols_end = (
            dict_words_graph | numbers | pynini.closure(TO_UPPER) | pynini.closure(NEMO_UPPER) | accepted_symbols
        ).optimize()

        graph_symbols = pynini.string_file(get_abs_path("data/electronic/symbol.tsv")).optimize()

        username = (NEMO_ALPHA | dict_words_graph) + pynini.closure(
            NEMO_ALPHA | numbers | accepted_symbols | dict_words_graph
        )

        username = pynutil.insert('username: "') + username + pynutil.insert('"') + pynini.cross("@", " ")

        domain_graph = all_accepted_symbols_start + pynini.closure(
            all_accepted_symbols_end | pynutil.add_weight(accepted_common_domains, MIN_NEG_WEIGHT)
        )

        protocol_symbols = pynini.closure((graph_symbols | pynini.cross(":", "colon")) + pynutil.insert(" "))

        protocol_start = (pynini.cross("https", "HTTPS ") | pynini.cross("http", "HTTP ")) + (
            pynini.accep("://") @ protocol_symbols
        )

        protocol_file_start = pynini.accep("file") + insert_space + (pynini.accep(":///") @ protocol_symbols)

        protocol_end = pynutil.add_weight(pynini.cross("www", "WWW ") + pynini.accep(".") @ protocol_symbols, -1000)

        protocol = protocol_file_start | protocol_start | protocol_end | (protocol_start + protocol_end)

        domain_graph_with_class_tags = (
            pynutil.insert('domain: "')
            + pynini.compose(
                NEMO_ALPHA + pynini.closure(NEMO_NOT_SPACE) + (NEMO_ALPHA | NEMO_DIGIT | pynini.accep("/")),
                domain_graph,
            ).optimize()
            + pynutil.insert('"')
        )

        protocol = pynutil.insert('protocol: "') + pynutil.add_weight(protocol, MIN_NEG_WEIGHT) + pynutil.insert('"')

        # email
        graph = pynini.compose(
            NEMO_SIGMA + pynini.accep("@") + NEMO_SIGMA + pynini.accep(".") + NEMO_SIGMA,
            username + domain_graph_with_class_tags,
        )

        full_stop_accep = pynini.accep(".")
        dollar_accep = pynini.accep("$")  # Include for the correct transduction of the money graph
        excluded_symbols = full_stop_accep | dollar_accep
        filtered_symbols = pynini.difference(accepted_symbols, excluded_symbols)
        accepted_characters = NEMO_ALPHA | NEMO_DIGIT | filtered_symbols
        domain_component = full_stop_accep + pynini.closure(accepted_characters, 2)
        graph_domain = (
            pynutil.insert('domain: "')
            + (pynini.closure(accepted_characters, 1) + pynini.closure(domain_component, 1))
            + pynutil.insert('"')
        ).optimize()

        graph |= pynutil.add_weight(graph_domain, MIN_NEG_WEIGHT)

        # www.abc.com/sdafsdf, or https://www.abc.com/asdfad or www.abc.abc/asdfad
        graph |= protocol + pynutil.insert(" ") + domain_graph_with_class_tags

        # recursively handles the "/" in strings like:
        # update/upgrade -> update slash upgrade
        # update/upgrade/downgrade -> update slash upgrade slash downgrade

        slash_string = (
            pynini.accep(" ").ques + pynini.accep("/") + pynini.accep(" ").ques + pynini.closure(NEMO_ALPHA, 1)
        )

        graph |= (
            pynutil.insert('domain: "')
            + (pynini.closure(NEMO_ALPHA, 1) - "and")
            + pynini.closure(slash_string, 1)
            + pynutil.insert('"')
        ).optimize()

        if deterministic:
            # credit card cues
            numbers = pynini.closure(NEMO_DIGIT, 4, 16)
            cc_phrases = (
                pynutil.insert('protocol: "') + cc_cues + pynutil.insert('" domain: "') + numbers + pynutil.insert('"')
            )
            graph |= cc_phrases

        if deterministic:
            # credit card cues
            numbers = pynini.closure(NEMO_DIGIT, 4, 16)
            cc_phrases = (
                pynutil.insert('protocol: "') + cc_cues + pynutil.insert('" domain: "') + numbers + pynutil.insert('"')
            )
            graph |= cc_phrases

        final_graph = self.add_tokens(graph)

        self.fst = final_graph.optimize()<|MERGE_RESOLUTION|>--- conflicted
+++ resolved
@@ -49,21 +49,9 @@
         else:
             numbers = pynutil.insert(" ") + cardinal.long_numbers + pynutil.insert(" ")
 
-<<<<<<< HEAD
-        cc_cues = pynutil.add_weight(
-            pynini.string_file(get_abs_path("data/electronic/cc_cues.tsv")),
-            MIN_NEG_WEIGHT,
-        )
-
-        cc_cues = pynutil.add_weight(
-            pynini.string_file(get_abs_path("data/electronic/cc_cues.tsv")),
-            MIN_NEG_WEIGHT,
-        )
-=======
         cc_cues = pynutil.add_weight(pynini.string_file(get_abs_path("data/electronic/cc_cues.tsv")), MIN_NEG_WEIGHT,)
 
         cc_cues = pynutil.add_weight(pynini.string_file(get_abs_path("data/electronic/cc_cues.tsv")), MIN_NEG_WEIGHT,)
->>>>>>> 313eee86
 
         accepted_symbols = pynini.project(pynini.string_file(get_abs_path("data/electronic/symbol.tsv")), "input")
 
@@ -71,21 +59,10 @@
             pynini.string_file(get_abs_path("data/electronic/domain.tsv")), "input"
         )
 
-<<<<<<< HEAD
-        dict_words = pynutil.add_weight(
-            pynini.string_file(get_abs_path("data/electronic/words.tsv")),
-            MIN_NEG_WEIGHT,
-        )
-
-        dict_words_without_delimiter = dict_words + pynini.closure(
-            pynutil.add_weight(pynutil.insert(" ") + dict_words, MIN_NEG_WEIGHT),
-            1,
-=======
         dict_words = pynutil.add_weight(pynini.string_file(get_abs_path("data/electronic/words.tsv")), MIN_NEG_WEIGHT,)
 
         dict_words_without_delimiter = dict_words + pynini.closure(
             pynutil.add_weight(pynutil.insert(" ") + dict_words, MIN_NEG_WEIGHT), 1,
->>>>>>> 313eee86
         )
         dict_words_graph = dict_words_without_delimiter | dict_words
 
