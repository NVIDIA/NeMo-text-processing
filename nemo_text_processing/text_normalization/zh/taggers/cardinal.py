--- conflicted
+++ resolved
@@ -35,11 +35,7 @@
         graph_teen = pynini.string_file(get_abs_path("data/number/teen.tsv"))
         graph_teen_alt = pynini.string_file(get_abs_path("data/number/teen_alt.tsv"))
 
-<<<<<<< HEAD
-        alls = NEMO_DIGIT**2 | NEMO_DIGIT**1
-=======
         alls = NEMO_DIGIT ** 2 | NEMO_DIGIT ** 1
->>>>>>> 313eee86
         graph_all = (
             (graph_ties + (graph_digit | pynutil.delete('0'))) | graph_teen_alt | graph_digit
         )  # graph_all when within a larger number e.g., 316-> 三百一十六 instead of 三百十六
@@ -50,11 +46,7 @@
         )  # graph_all when at the head of the larger numbere.g., 13万 -> 十三万 instead of 一十三万
         graph_all_alt = alls @ graph_all_alt
 
-<<<<<<< HEAD
-        hundreds = NEMO_DIGIT**3
-=======
         hundreds = NEMO_DIGIT ** 3
->>>>>>> 313eee86
         graph_hundred_component = (graph_digit + pynutil.insert('百')) + pynini.union(
             pynini.closure(pynutil.delete('0')),
             (pynini.closure(pynutil.delete('0') + pynutil.insert('零')) + graph_all),
@@ -64,11 +56,7 @@
         self.digit = graph_digit.optimize()
         self.all = graph_all.optimize()
 
-<<<<<<< HEAD
-        thousands = NEMO_DIGIT**4
-=======
         thousands = NEMO_DIGIT ** 4
->>>>>>> 313eee86
         graph_thousand_component = (graph_digit_alt + pynutil.insert('千')) + pynini.union(
             pynini.closure(pynutil.delete('0')),
             graph_hundred_component,
@@ -76,11 +64,7 @@
         )
         graph_thousand = thousands @ graph_thousand_component
 
-<<<<<<< HEAD
-        ten_thousands = NEMO_DIGIT**5
-=======
         ten_thousands = NEMO_DIGIT ** 5
->>>>>>> 313eee86
         graph_ten_thousand_component = (graph_digit_alt + pynutil.insert('万')) + pynini.union(
             pynini.closure(pynutil.delete('0')),
             graph_thousand_component,
@@ -89,13 +73,8 @@
         )
         graph_ten_thousand = ten_thousands @ graph_ten_thousand_component
 
-<<<<<<< HEAD
-        hundred_thousands = NEMO_DIGIT**6
-        hundred_thousands_position = NEMO_DIGIT**2
-=======
         hundred_thousands = NEMO_DIGIT ** 6
         hundred_thousands_position = NEMO_DIGIT ** 2
->>>>>>> 313eee86
         hundred_thousands_position = hundred_thousands_position @ graph_all_alt
         graph_hundred_thousand_component = (hundred_thousands_position + pynutil.insert('万')) + pynini.union(
             pynini.closure(pynutil.delete('0')),
@@ -105,13 +84,8 @@
         )
         graph_hundred_thousand = hundred_thousands @ graph_hundred_thousand_component
 
-<<<<<<< HEAD
-        millions = NEMO_DIGIT**7
-        million_position = NEMO_DIGIT**3
-=======
         millions = NEMO_DIGIT ** 7
         million_position = NEMO_DIGIT ** 3
->>>>>>> 313eee86
         million_position = million_position @ graph_hundred_component
         graph_million_component = (million_position + pynutil.insert('万')) + pynini.union(
             pynini.closure(pynutil.delete('0')),
@@ -121,13 +95,8 @@
         )
         graph_million = millions @ graph_million_component
 
-<<<<<<< HEAD
-        ten_millions = NEMO_DIGIT**8
-        ten_million_position = NEMO_DIGIT**4
-=======
         ten_millions = NEMO_DIGIT ** 8
         ten_million_position = NEMO_DIGIT ** 4
->>>>>>> 313eee86
         ten_million_position = ten_million_position @ graph_thousand_component
         graph_ten_million_component = (ten_million_position + pynutil.insert('万')) + pynini.union(
             pynini.closure(pynutil.delete('0')),
@@ -137,11 +106,7 @@
         )
         graph_ten_million = ten_millions @ graph_ten_million_component
 
-<<<<<<< HEAD
-        hundred_millions = NEMO_DIGIT**9
-=======
         hundred_millions = NEMO_DIGIT ** 9
->>>>>>> 313eee86
         graph_hundred_million_component = (graph_digit_alt + pynutil.insert('亿')) + pynini.union(
             pynini.closure(pynutil.delete('0')),
             graph_ten_million_component,
@@ -154,13 +119,8 @@
         )
         graph_hundred_million = hundred_millions @ graph_hundred_million_component
 
-<<<<<<< HEAD
-        thousand_millions = NEMO_DIGIT**10
-        thousand_millions_position = NEMO_DIGIT**2
-=======
         thousand_millions = NEMO_DIGIT ** 10
         thousand_millions_position = NEMO_DIGIT ** 2
->>>>>>> 313eee86
         thousand_millions_position = thousand_millions_position @ graph_all_alt
         graph_thousand_million_component = (thousand_millions_position + pynutil.insert('亿')) + pynini.union(
             pynini.closure(pynutil.delete('0')),
@@ -174,13 +134,8 @@
         )
         graph_thousand_million = thousand_millions @ graph_thousand_million_component
 
-<<<<<<< HEAD
-        ten_billions = NEMO_DIGIT**11
-        ten_billions_position = NEMO_DIGIT**3
-=======
         ten_billions = NEMO_DIGIT ** 11
         ten_billions_position = NEMO_DIGIT ** 3
->>>>>>> 313eee86
         ten_billions_position = ten_billions_position @ graph_hundred_component
         graph_ten_billions_component = (ten_billions_position + pynutil.insert('亿')) + pynini.union(
             pynini.closure(pynutil.delete('0')),
@@ -194,13 +149,8 @@
         )
         graph_ten_billions = ten_billions @ graph_ten_billions_component
 
-<<<<<<< HEAD
-        hundred_billions = NEMO_DIGIT**12
-        hundred_billions_position = NEMO_DIGIT**4
-=======
         hundred_billions = NEMO_DIGIT ** 12
         hundred_billions_position = NEMO_DIGIT ** 4
->>>>>>> 313eee86
         hundred_billions_position = hundred_billions_position @ graph_thousand_component
         graph_hundred_billions_component = (hundred_billions_position + pynutil.insert('亿')) + pynini.union(
             pynini.closure(pynutil.delete('0')),
