# Copyright (c) 2023, NVIDIA CORPORATION.  All rights reserved.
#
# Licensed under the Apache License, Version 2.0 (the "License");
# you may not use this file except in compliance with the License.
# You may obtain a copy of the License at
#
#     http://www.apache.org/licenses/LICENSE-2.0
#
# Unless required by applicable law or agreed to in writing, software
# distributed under the License is distributed on an "AS IS" BASIS,
# WITHOUT WARRANTIES OR CONDITIONS OF ANY KIND, either express or implied.
# See the License for the specific language governing permissions and
# limitations under the License.


import pynini
<<<<<<< HEAD
from nemo_text_processing.text_normalization.zh.graph_utils import GraphFst
from nemo_text_processing.text_normalization.zh.utils import get_abs_path
=======
>>>>>>> cdcf295e
from pynini.lib import pynutil

from nemo_text_processing.text_normalization.zh.graph_utils import GraphFst


class FractionFst(GraphFst):
    """
    Finite state transducer for classifying fraction, e.g.,
        1/2 -> tokens { fraction { denominator: "二" numerator: "一"} }
        5又1/2 -> tokens { fraction { integer_part: "五" denominator: "二" numerator: "一" } }
        5又2分之1 -> tokens { {} }
        2分之1 -> tokens { fraction { denominator: "二" numerator: "一"} }
        100分之1 -> tokens { fraction { denominator: "一百" numerator: "一"} }
        百分之1 -> tokens { fraction { denominator: "百" numerator: "一"} }
        98% -> tokens { fraction { denominator: "百" numerator: "九十八"} }
    
    Args:
        cardinal: CardinalFst, decimal: DecimalFst
    """

    def __init__(self, cardinal: GraphFst, deterministic: bool = True, lm: bool = False):
        super().__init__(name="fraction", kind="classify", deterministic=deterministic)

        graph_cardinals = cardinal.just_cardinals
        # graph_decimal = decimal.decimal
        graph_digit = pynini.string_file(get_abs_path("data/number/digit.tsv"))
        graph_zero = pynini.string_file(get_abs_path("data/number/zero.tsv"))

        slash = pynutil.delete('/')
        morpheme = pynutil.delete('分之')
        suffix = pynini.union(
            "百",
            "千",
            "万",
            "十万",
            "百万",
            "千万",
            "亿",
            "十亿",
            "百亿",
            "千亿",
            "萬",
            "十萬",
            "百萬",
            "千萬",
            "億",
            "十億",
            "百億",
            "千億",
            "拾萬",
            "佰萬",
            "仟萬",
            "拾億",
            "佰億",
            "仟億",
            "拾万",
            "佰万",
            "仟万",
            "仟亿",
            "佰亿",
            "仟亿",
        )

        integer_component = pynutil.insert('integer_part: \"') + graph_cardinals + pynutil.insert("\"")
        denominator_component = pynutil.insert("denominator: \"") + graph_cardinals + pynutil.insert("\"")
        numerator_component = pynutil.insert("numerator: \"") + graph_cardinals + pynutil.insert("\"")

        graph_with_integer = (
            pynini.closure(integer_component + pynutil.delete('又'), 0, 1)
            + pynutil.insert(' ')
            + numerator_component
            + slash
            + pynutil.insert(' ')
            + denominator_component
        )  # 5又1/3

        graph_only_slash = numerator_component + slash + pynutil.insert(' ') + denominator_component

        graph_morpheme = (denominator_component + morpheme + pynutil.insert(' ') + numerator_component) | (
            integer_component
            + pynutil.delete('又')
            + pynutil.insert(' ')
            + denominator_component
            + morpheme
            + pynutil.insert(' ')
            + numerator_component
        )  # 5又3分之1

        graph_with_suffix = (
            pynini.closure(pynutil.insert("denominator: \"") + suffix + pynutil.insert("\""), 0, 1)
            + morpheme
            + pynutil.insert(' ')
            + numerator_component
        )  # 万分之1

        percentage = pynutil.delete('%')

        graph_decimal = (
            pynutil.insert('integer_part: \"')
            + pynini.closure(
                graph_cardinals
                + pynutil.delete('.')
                + pynutil.insert('点')
                + pynini.closure((graph_digit | graph_zero), 1)
            )
            + pynutil.insert("\"")
        )
        graph_decimal_percentage = pynini.closure(
            graph_decimal + percentage + pynutil.insert(' denominator: \"百"'), 1
        )  # 5.6%

        graph_integer_percentage = pynini.closure(
            (numerator_component) + percentage + pynutil.insert(' denominator: \"百"'), 1
        )  # 5%

        graph_hundred = pynutil.delete('100%') + pynutil.insert('numerator: \"百\" denominator: \"百"')
        # 100%

        graph_optional_sign = (pynini.closure(pynutil.insert("negative: ") + pynini.cross("-", "\"负\""))) | (
            pynutil.insert('negative: ')
            + pynutil.insert("\"")
            + (pynini.accep('负') | pynini.cross('負', '负'))
            + pynutil.insert("\"")
        )

        graph = pynini.union(
            graph_with_integer,
            graph_only_slash,
            graph_morpheme,
            graph_with_suffix,
            graph_decimal_percentage,
            graph_integer_percentage,
            graph_hundred,
        )
        graph_with_sign = (
            (graph_optional_sign + pynutil.insert(" ") + graph_with_integer)
            | (graph_optional_sign + pynutil.insert(" ") + graph_only_slash)
            | (graph_optional_sign + pynutil.insert(" ") + graph_morpheme)
            | (graph_optional_sign + pynutil.insert(" ") + graph_with_suffix)
            | (graph_optional_sign + pynutil.insert(" ") + graph_integer_percentage)
            | (graph_optional_sign + pynutil.insert(" ") + graph_decimal_percentage)
            # | pynutil.add_weight((graph_optional_sign + pynutil.insert(" ") + graph_hundred), -3.0)
            | graph_optional_sign + pynutil.insert(" ") + graph_hundred
        )

        final_graph = graph | pynutil.add_weight(graph_with_sign, 3.0)
        self.just_fractions = graph
        self.fractions = final_graph

        final_graph = self.add_tokens(final_graph)
        self.fst = final_graph.optimize()<|MERGE_RESOLUTION|>--- conflicted
+++ resolved
@@ -1,4 +1,4 @@
-# Copyright (c) 2023, NVIDIA CORPORATION.  All rights reserved.
+# Copyright (c) 2024, NVIDIA CORPORATION.  All rights reserved.
 #
 # Licensed under the Apache License, Version 2.0 (the "License");
 # you may not use this file except in compliance with the License.
@@ -14,14 +14,10 @@
 
 
 import pynini
-<<<<<<< HEAD
-from nemo_text_processing.text_normalization.zh.graph_utils import GraphFst
-from nemo_text_processing.text_normalization.zh.utils import get_abs_path
-=======
->>>>>>> cdcf295e
 from pynini.lib import pynutil
 
 from nemo_text_processing.text_normalization.zh.graph_utils import GraphFst
+from nemo_text_processing.text_normalization.zh.utils import get_abs_path
 
 
 class FractionFst(GraphFst):
@@ -43,7 +39,6 @@
         super().__init__(name="fraction", kind="classify", deterministic=deterministic)
 
         graph_cardinals = cardinal.just_cardinals
-        # graph_decimal = decimal.decimal
         graph_digit = pynini.string_file(get_abs_path("data/number/digit.tsv"))
         graph_zero = pynini.string_file(get_abs_path("data/number/zero.tsv"))
 
@@ -160,7 +155,6 @@
             | (graph_optional_sign + pynutil.insert(" ") + graph_with_suffix)
             | (graph_optional_sign + pynutil.insert(" ") + graph_integer_percentage)
             | (graph_optional_sign + pynutil.insert(" ") + graph_decimal_percentage)
-            # | pynutil.add_weight((graph_optional_sign + pynutil.insert(" ") + graph_hundred), -3.0)
             | graph_optional_sign + pynutil.insert(" ") + graph_hundred
         )
 
