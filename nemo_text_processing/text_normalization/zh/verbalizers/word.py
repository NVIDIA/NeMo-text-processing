# Copyright (c) 2022, NVIDIA CORPORATION & AFFILIATES.  All rights reserved.
#
# Licensed under the Apache License, Version 2.0 (the "License");
# you may not use this file except in compliance with the License.
# You may obtain a copy of the License at
#
#     http://www.apache.org/licenses/LICENSE-2.0
#
# Unless required by applicable law or agreed to in writing, software
# distributed under the License is distributed on an "AS IS" BASIS,
# WITHOUT WARRANTIES OR CONDITIONS OF ANY KIND, either express or implied.
# See the License for the specific language governing permissions and
# limitations under the License.
<<<<<<< HEAD
import pynini
from nemo_text_processing.text_normalization.zh.graph_utils import (
    NEMO_NOT_QUOTE,
    GraphFst,
    delete_extra_space,
    delete_space,
)
=======
>>>>>>> cdcf295e
from pynini.lib import pynutil

from nemo_text_processing.text_normalization.zh.graph_utils import NEMO_NOT_QUOTE, GraphFst


class WordFst(GraphFst):
    '''
        tokens { char: "你" } -> 你
    '''

    def __init__(self, deterministic: bool = True, lm: bool = False):
        super().__init__(name="char", kind="verbalize", deterministic=deterministic)

        graph = pynutil.delete("name: \"") + NEMO_NOT_QUOTE + pynutil.delete("\"")
        #graph = pynini.closure(delete_space) + graph + pynini.closure(delete_space) did not comment out previously
        self.fst = graph.optimize()<|MERGE_RESOLUTION|>--- conflicted
+++ resolved
@@ -1,4 +1,4 @@
-# Copyright (c) 2022, NVIDIA CORPORATION & AFFILIATES.  All rights reserved.
+# Copyright (c) 2024, NVIDIA CORPORATION & AFFILIATES.  All rights reserved.
 #
 # Licensed under the Apache License, Version 2.0 (the "License");
 # you may not use this file except in compliance with the License.
@@ -11,19 +11,17 @@
 # WITHOUT WARRANTIES OR CONDITIONS OF ANY KIND, either express or implied.
 # See the License for the specific language governing permissions and
 # limitations under the License.
-<<<<<<< HEAD
+
+
 import pynini
+from pynini.lib import pynutil
+
 from nemo_text_processing.text_normalization.zh.graph_utils import (
     NEMO_NOT_QUOTE,
     GraphFst,
     delete_extra_space,
     delete_space,
 )
-=======
->>>>>>> cdcf295e
-from pynini.lib import pynutil
-
-from nemo_text_processing.text_normalization.zh.graph_utils import NEMO_NOT_QUOTE, GraphFst
 
 
 class WordFst(GraphFst):
