<<<<<<< HEAD
# Copyright (c) 2022, NVIDIA CORPORATION & AFFILIATES.  All rights reserved.
#
# Licensed under the Apache License, Version 2.0 (the "License");
# you may not use this file except in compliance with the License.
# You may obtain a copy of the License at
#
#     http://www.apache.org/licenses/LICENSE-2.0
#
# Unless required by applicable law or agreed to in writing, software
# distributed under the License is distributed on an "AS IS" BASIS,
# WITHOUT WARRANTIES OR CONDITIONS OF ANY KIND, either express or implied.
# See the License for the specific language governing permissions and
# limitations under the License.
import pynini
from nemo_text_processing.text_normalization.zh.graph_utils import GraphFst
from nemo_text_processing.text_normalization.zh.verbalizers.cardinal import CardinalFst
from nemo_text_processing.text_normalization.zh.verbalizers.date import DateFst
from nemo_text_processing.text_normalization.zh.verbalizers.decimal import DecimalFst
from nemo_text_processing.text_normalization.zh.verbalizers.fraction import FractionFst
from nemo_text_processing.text_normalization.zh.verbalizers.measure import MeasureFst
from nemo_text_processing.text_normalization.zh.verbalizers.money import MoneyFst
from nemo_text_processing.text_normalization.zh.verbalizers.ordinal import OrdinalFst
from nemo_text_processing.text_normalization.zh.verbalizers.time import TimeFst
from nemo_text_processing.text_normalization.zh.verbalizers.whitelist import Whitelist
from nemo_text_processing.text_normalization.zh.verbalizers.word import WordFst
from pynini.lib import pynutil
import pynini
from nemo_text_processing.text_normalization.zh.graph_utils import delete_space


class VerbalizeFst(GraphFst):
    """
    Composes other verbalizer grammars.
    For deployment, this grammar will be compiled and exported to OpenFst Finate State Archiv (FAR) File. 
    More details to deployment at NeMo/tools/text_processing_deployment.
    Args:
        deterministic: if True will provide a single transduction option,
            for False multiple options (used for audio-based normalization)
    """

    def __init__(self, deterministic: bool = True):
        super().__init__(name="verbalize", kind="verbalize", deterministic=deterministic)

        date = DateFst(deterministic=deterministic)
        cardinal = CardinalFst(deterministic=deterministic)
        ordinal = OrdinalFst(deterministic=deterministic)
        decimal = DecimalFst(deterministic=deterministic)
        word = WordFst(deterministic=deterministic)
        fraction = FractionFst(decimal=decimal, deterministic=deterministic)
        money = MoneyFst(decimal=decimal, deterministic=deterministic)
        measure = MeasureFst(cardinal=cardinal, decimal=decimal, fraction=fraction, deterministic=deterministic)
        time = TimeFst(deterministic=deterministic)
        whitelist = Whitelist(deterministic=deterministic)

        graph = pynini.union(
            date.fst,
            cardinal.fst,
            ordinal.fst,
            decimal.fst,
            fraction.fst,
            word.fst,
            money.fst,
            measure.fst,
            time.fst,
            whitelist.fst,
        )
        graph =  pynini.closure(delete_space) + graph + pynini.closure(delete_space)

        self.fst = graph.optimize()
        
=======
# Copyright (c) 2022, NVIDIA CORPORATION & AFFILIATES.  All rights reserved.
#
# Licensed under the Apache License, Version 2.0 (the "License");
# you may not use this file except in compliance with the License.
# You may obtain a copy of the License at
#
#     http://www.apache.org/licenses/LICENSE-2.0
#
# Unless required by applicable law or agreed to in writing, software
# distributed under the License is distributed on an "AS IS" BASIS,
# WITHOUT WARRANTIES OR CONDITIONS OF ANY KIND, either express or implied.
# See the License for the specific language governing permissions and
# limitations under the License.
import pynini

from nemo_text_processing.text_normalization.zh.graph_utils import GraphFst
from nemo_text_processing.text_normalization.zh.verbalizers.cardinal import CardinalFst
from nemo_text_processing.text_normalization.zh.verbalizers.date import DateFst
from nemo_text_processing.text_normalization.zh.verbalizers.decimal import DecimalFst
from nemo_text_processing.text_normalization.zh.verbalizers.fraction import FractionFst
from nemo_text_processing.text_normalization.zh.verbalizers.math_symbol import MathSymbol
from nemo_text_processing.text_normalization.zh.verbalizers.measure import Measure
from nemo_text_processing.text_normalization.zh.verbalizers.money import MoneyFst
from nemo_text_processing.text_normalization.zh.verbalizers.ordinal import OrdinalFst
from nemo_text_processing.text_normalization.zh.verbalizers.time import TimeFst
from nemo_text_processing.text_normalization.zh.verbalizers.whitelist import Whitelist
from nemo_text_processing.text_normalization.zh.verbalizers.word import Char


class VerbalizeFst(GraphFst):
    """
    Composes other verbalizer grammars.
    For deployment, this grammar will be compiled and exported to OpenFst Finite State Archive (FAR) File.
    More details to deployment at NeMo/tools/text_processing_deployment.
    Args:
        deterministic: if True will provide a single transduction option,
            for False multiple options (used for audio-based normalization)
    """

    def __init__(self, deterministic: bool = True):
        super().__init__(name="verbalize", kind="verbalize", deterministic=deterministic)

        date = DateFst(deterministic=deterministic)
        cardinal = CardinalFst(deterministic=deterministic)
        char = Char(deterministic=deterministic)
        decimal = DecimalFst(deterministic=deterministic)
        fraction = FractionFst(decimal=decimal, deterministic=deterministic)
        math_symbol = MathSymbol(deterministic=deterministic)
        money = MoneyFst(decimal=decimal, deterministic=deterministic)
        measure = Measure(deterministic=deterministic)
        ordinal = OrdinalFst()
        time = TimeFst(deterministic=deterministic)
        whitelist = Whitelist(deterministic=deterministic)

        graph = pynini.union(
            date.fst,
            cardinal.fst,
            decimal.fst,
            fraction.fst,
            char.fst,
            math_symbol.fst,
            money.fst,
            measure.fst,
            ordinal.fst,
            time.fst,
            whitelist.fst,
        )

        self.fst = graph.optimize()
>>>>>>> cdcf295e
<|MERGE_RESOLUTION|>--- conflicted
+++ resolved
@@ -1,5 +1,4 @@
-<<<<<<< HEAD
-# Copyright (c) 2022, NVIDIA CORPORATION & AFFILIATES.  All rights reserved.
+# Copyright (c) 2024, NVIDIA CORPORATION & AFFILIATES.  All rights reserved.
 #
 # Licensed under the Apache License, Version 2.0 (the "License");
 # you may not use this file except in compliance with the License.
@@ -12,7 +11,11 @@
 # WITHOUT WARRANTIES OR CONDITIONS OF ANY KIND, either express or implied.
 # See the License for the specific language governing permissions and
 # limitations under the License.
+
+
 import pynini
+from pynini.lib import pynutil
+
 from nemo_text_processing.text_normalization.zh.graph_utils import GraphFst
 from nemo_text_processing.text_normalization.zh.verbalizers.cardinal import CardinalFst
 from nemo_text_processing.text_normalization.zh.verbalizers.date import DateFst
@@ -24,8 +27,6 @@
 from nemo_text_processing.text_normalization.zh.verbalizers.time import TimeFst
 from nemo_text_processing.text_normalization.zh.verbalizers.whitelist import Whitelist
 from nemo_text_processing.text_normalization.zh.verbalizers.word import WordFst
-from pynini.lib import pynutil
-import pynini
 from nemo_text_processing.text_normalization.zh.graph_utils import delete_space
 
 
@@ -68,75 +69,4 @@
         graph =  pynini.closure(delete_space) + graph + pynini.closure(delete_space)
 
         self.fst = graph.optimize()
-        
-=======
-# Copyright (c) 2022, NVIDIA CORPORATION & AFFILIATES.  All rights reserved.
-#
-# Licensed under the Apache License, Version 2.0 (the "License");
-# you may not use this file except in compliance with the License.
-# You may obtain a copy of the License at
-#
-#     http://www.apache.org/licenses/LICENSE-2.0
-#
-# Unless required by applicable law or agreed to in writing, software
-# distributed under the License is distributed on an "AS IS" BASIS,
-# WITHOUT WARRANTIES OR CONDITIONS OF ANY KIND, either express or implied.
-# See the License for the specific language governing permissions and
-# limitations under the License.
-import pynini
-
-from nemo_text_processing.text_normalization.zh.graph_utils import GraphFst
-from nemo_text_processing.text_normalization.zh.verbalizers.cardinal import CardinalFst
-from nemo_text_processing.text_normalization.zh.verbalizers.date import DateFst
-from nemo_text_processing.text_normalization.zh.verbalizers.decimal import DecimalFst
-from nemo_text_processing.text_normalization.zh.verbalizers.fraction import FractionFst
-from nemo_text_processing.text_normalization.zh.verbalizers.math_symbol import MathSymbol
-from nemo_text_processing.text_normalization.zh.verbalizers.measure import Measure
-from nemo_text_processing.text_normalization.zh.verbalizers.money import MoneyFst
-from nemo_text_processing.text_normalization.zh.verbalizers.ordinal import OrdinalFst
-from nemo_text_processing.text_normalization.zh.verbalizers.time import TimeFst
-from nemo_text_processing.text_normalization.zh.verbalizers.whitelist import Whitelist
-from nemo_text_processing.text_normalization.zh.verbalizers.word import Char
-
-
-class VerbalizeFst(GraphFst):
-    """
-    Composes other verbalizer grammars.
-    For deployment, this grammar will be compiled and exported to OpenFst Finite State Archive (FAR) File.
-    More details to deployment at NeMo/tools/text_processing_deployment.
-    Args:
-        deterministic: if True will provide a single transduction option,
-            for False multiple options (used for audio-based normalization)
-    """
-
-    def __init__(self, deterministic: bool = True):
-        super().__init__(name="verbalize", kind="verbalize", deterministic=deterministic)
-
-        date = DateFst(deterministic=deterministic)
-        cardinal = CardinalFst(deterministic=deterministic)
-        char = Char(deterministic=deterministic)
-        decimal = DecimalFst(deterministic=deterministic)
-        fraction = FractionFst(decimal=decimal, deterministic=deterministic)
-        math_symbol = MathSymbol(deterministic=deterministic)
-        money = MoneyFst(decimal=decimal, deterministic=deterministic)
-        measure = Measure(deterministic=deterministic)
-        ordinal = OrdinalFst()
-        time = TimeFst(deterministic=deterministic)
-        whitelist = Whitelist(deterministic=deterministic)
-
-        graph = pynini.union(
-            date.fst,
-            cardinal.fst,
-            decimal.fst,
-            fraction.fst,
-            char.fst,
-            math_symbol.fst,
-            money.fst,
-            measure.fst,
-            ordinal.fst,
-            time.fst,
-            whitelist.fst,
-        )
-
-        self.fst = graph.optimize()
->>>>>>> cdcf295e
+        