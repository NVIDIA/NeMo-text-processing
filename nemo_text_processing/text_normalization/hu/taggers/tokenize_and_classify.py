--- conflicted
+++ resolved
@@ -69,12 +69,7 @@
             os.makedirs(cache_dir, exist_ok=True)
             whitelist_file = os.path.basename(whitelist) if whitelist else ""
             far_file = os.path.join(
-<<<<<<< HEAD
-                cache_dir,
-                f"_{input_case}_hu_tn_{deterministic}_deterministic{whitelist_file}.far",
-=======
                 cache_dir, f"_{input_case}_hu_tn_{deterministic}_deterministic{whitelist_file}.far",
->>>>>>> 313eee86
             )
         if not overwrite_cache and far_file and os.path.exists(far_file):
             self.fst = pynini.Far(far_file, mode="r")["tokenize_and_classify"]
@@ -91,24 +86,10 @@
             self.decimal = DecimalFst(cardinal=self.cardinal, deterministic=deterministic)
             decimal_graph = self.decimal.fst
 
-<<<<<<< HEAD
-            self.fraction = FractionFst(
-                cardinal=self.cardinal,
-                ordinal=self.ordinal,
-                deterministic=deterministic,
-            )
-            fraction_graph = self.fraction.fst
-            self.measure = MeasureFst(
-                cardinal=self.cardinal,
-                decimal=self.decimal,
-                fraction=self.fraction,
-                deterministic=deterministic,
-=======
             self.fraction = FractionFst(cardinal=self.cardinal, ordinal=self.ordinal, deterministic=deterministic,)
             fraction_graph = self.fraction.fst
             self.measure = MeasureFst(
                 cardinal=self.cardinal, decimal=self.decimal, fraction=self.fraction, deterministic=deterministic,
->>>>>>> 313eee86
             )
             measure_graph = self.measure.fst
             self.date = DateFst(cardinal=self.cardinal, deterministic=deterministic)
@@ -120,15 +101,7 @@
             telephone_graph = self.telephone.fst
             self.electronic = ElectronicFst(deterministic=deterministic)
             electronic_graph = self.electronic.fst
-<<<<<<< HEAD
-            self.money = MoneyFst(
-                cardinal=self.cardinal,
-                decimal=self.decimal,
-                deterministic=deterministic,
-            )
-=======
             self.money = MoneyFst(cardinal=self.cardinal, decimal=self.decimal, deterministic=deterministic,)
->>>>>>> 313eee86
             money_graph = self.money.fst
             self.whitelist = WhiteListFst(input_case=input_case, deterministic=deterministic, input_file=whitelist)
             whitelist_graph = self.whitelist.fst
