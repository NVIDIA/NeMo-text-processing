--- conflicted
+++ resolved
@@ -44,15 +44,7 @@
 ES_PLUS = pynini.union("más", "Más", "MÁS").optimize()
 
 
-<<<<<<< HEAD
-<<<<<<< HEAD
 def strip_accent(fst: "pynini.FstLike") -> "pynini.FstLike":
-=======
-def strip_accent(fst: 'pynini.FstLike') -> 'pynini.FstLike':
->>>>>>> 5246add (es and es_en changes for unified models (#143))
-=======
-def strip_accent(fst: "pynini.FstLike") -> "pynini.FstLike":
->>>>>>> 59f46198
     """
     Converts all accented vowels to non-accented equivalents
 
