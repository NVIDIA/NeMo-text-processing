--- conflicted
+++ resolved
@@ -1,195 +1,191 @@
-# Copyright (c) 2024, NVIDIA CORPORATION.  All rights reserved.
-#
-# Licensed under the Apache License, Version 2.0 (the "License");
-# you may not use this file except in compliance with the License.
-# You may obtain a copy of the License at
-#
-#     http://www.apache.org/licenses/LICENSE-2.0
-#
-# Unless required by applicable law or agreed to in writing, software
-# distributed under the License is distributed on an "AS IS" BASIS,
-# WITHOUT WARRANTIES OR CONDITIONS OF ANY KIND, either express or implied.
-# See the License for the specific language governing permissions and
-# limitations under the License.
-
-
-import pynini
-from pynini.lib import pynutil
-
-from nemo_text_processing.text_normalization.ja.graph_utils import NEMO_DIGIT, GraphFst
-from nemo_text_processing.text_normalization.ja.utils import get_abs_path
-
-
-class CardinalFst(GraphFst):
-    """
-    Finite state transducer for classifying cardinals
-        e.g. 23 -> cardinal { integer: "二十三" } 
-    """
-
-    def __init__(self, deterministic: bool = True):
-        super().__init__(name="cardinal", kind="classify", deterministic=deterministic)
-
-        graph_zero = pynini.string_file(get_abs_path("data/numbers/zero.tsv"))
-        graph_digit = pynini.string_file(get_abs_path("data/numbers/digit.tsv"))
-
-        no_one = pynini.difference(NEMO_DIGIT, "1")
-        no_zero_and_one = pynini.difference(no_one, "0")
-
-<<<<<<< HEAD
-        graph_digit_alt = no_zero_and_one @ graph_digit
-=======
-        graph_digit_alt = no_zero_and_one * 1 @ graph_digit
->>>>>>> fdec2d1e
-        graph_ties = pynini.string_file(get_abs_path("data/numbers/ties.tsv"))
-        graph_teen = pynini.string_file(get_abs_path("data/numbers/teen.tsv"))
-
-        graph_all = (graph_ties + (graph_digit | pynutil.delete('0'))) | graph_teen | graph_digit
-
-        hundreds = NEMO_DIGIT ** 3
-        graph_hundred_component = (pynini.cross('1', '百') | (graph_digit_alt + pynutil.insert('百'))) + pynini.union(
-            pynini.closure(pynutil.delete('0')), (pynini.closure(pynutil.delete('0')) + graph_all)
-        )
-        graph_hundred = hundreds @ graph_hundred_component
-
-        thousands = NEMO_DIGIT ** 4
-        graph_thousand_component = (pynini.cross('1', '千') | (graph_digit_alt + pynutil.insert('千'))) + pynini.union(
-            pynini.closure(pynutil.delete('0')),
-            graph_hundred_component,
-            (pynini.closure(pynutil.delete('0')) + graph_all),
-        )
-        graph_thousand_component_alt = (graph_digit + pynutil.insert('千')) + pynini.union(
-            pynini.closure(pynutil.delete('0')),
-            graph_hundred_component,
-            (pynini.closure(pynutil.delete('0')) + graph_all),
-        )
-        # this grammar is for larger number in later gramamr
-        graph_thousand = thousands @ graph_thousand_component
-
-        ten_thousands = NEMO_DIGIT ** 5
-        graph_ten_thousand_component = (graph_digit + pynutil.insert('万')) + pynini.union(
-            pynini.closure(pynutil.delete('0')),
-            graph_thousand_component,
-            (pynutil.delete('0') + graph_hundred_component),
-            (pynini.closure(pynutil.delete('0')) + graph_all),
-        )
-        graph_ten_thousand = ten_thousands @ graph_ten_thousand_component
-        self.man = graph_ten_thousand.optimize()
-
-        hundred_thousands = NEMO_DIGIT ** 6
-        hundred_thousands_position = NEMO_DIGIT ** 2
-        hundred_thousands_position = hundred_thousands_position @ graph_all
-        graph_hundred_thousand_component = (hundred_thousands_position + pynutil.insert('万')) + pynini.union(
-            pynini.closure(pynutil.delete('0')),
-            graph_thousand_component,
-            (pynutil.delete('0') + graph_hundred_component),
-            (pynini.closure(pynutil.delete('0')) + graph_all),
-        )
-        graph_hundred_thousand = hundred_thousands @ graph_hundred_thousand_component
-
-        millions = NEMO_DIGIT ** 7
-        million_position = NEMO_DIGIT ** 3
-        million_position = million_position @ graph_hundred_component
-        graph_million_component = (million_position + pynutil.insert('万')) + pynini.union(
-            pynini.closure(pynutil.delete('0')),
-            graph_thousand_component,
-            (pynutil.delete('0') + graph_hundred_component),
-            (pynini.closure(pynutil.delete('0')) + graph_all),
-        )
-        graph_million = millions @ graph_million_component
-
-        ten_millions = NEMO_DIGIT ** 8
-        ten_million_position = NEMO_DIGIT ** 4
-        ten_million_position = ten_million_position @ graph_thousand_component_alt
-        graph_ten_million_component = (ten_million_position + pynutil.insert('万')) + pynini.union(
-            pynini.closure(pynutil.delete('0')),
-            graph_thousand_component,
-            (pynutil.delete('0') + graph_hundred_component),
-            (pynini.closure(pynutil.delete('0')) + graph_all),
-        )
-        graph_ten_million = ten_millions @ graph_ten_million_component
-
-        hundred_millions = NEMO_DIGIT ** 9
-        graph_hundred_million_component = (graph_digit + pynutil.insert('億')) + pynini.union(
-            pynini.closure(pynutil.delete('0')),
-            graph_ten_million_component,
-            (pynutil.delete('0') + graph_million_component),
-            (pynutil.delete('00') + graph_hundred_thousand_component),
-            (pynutil.delete('000') + graph_ten_thousand_component),
-            (pynutil.delete('0000') + graph_thousand_component),
-            ((pynutil.delete('00000') + graph_hundred_component)),
-            (pynini.closure(pynutil.delete('0')) + graph_all),
-        )
-        graph_hundred_million = hundred_millions @ graph_hundred_million_component
-
-        thousand_millions = NEMO_DIGIT ** 10
-        thousand_millions_position = NEMO_DIGIT ** 2
-        thousand_millions_position = thousand_millions_position @ graph_all
-        graph_thousand_million_component = (thousand_millions_position + pynutil.insert('億')) + pynini.union(
-            pynini.closure(pynutil.delete('0')),
-            graph_ten_million_component,
-            (pynutil.delete('0') + graph_million_component),
-            (pynutil.delete('00') + graph_hundred_thousand_component),
-            (pynutil.delete('000') + graph_ten_thousand_component),
-            (pynutil.delete('0000') + graph_thousand_component),
-            ((pynutil.delete('00000') + graph_hundred_component)),
-            (pynini.closure(pynutil.delete('0')) + graph_all),
-        )
-        graph_thousand_million = thousand_millions @ graph_thousand_million_component
-
-        ten_billions = NEMO_DIGIT ** 11
-        ten_billions_position = NEMO_DIGIT ** 3
-        ten_billions_position = ten_billions_position @ graph_hundred_component
-        graph_ten_billions_component = (ten_billions_position + pynutil.insert('億')) + pynini.union(
-            pynini.closure(pynutil.delete('0')),
-            graph_ten_million_component,
-            (pynutil.delete('0') + graph_million_component),
-            (pynutil.delete('00') + graph_hundred_thousand_component),
-            (pynutil.delete('000') + graph_ten_thousand_component),
-            (pynutil.delete('0000') + graph_thousand_component),
-            ((pynutil.delete('00000') + graph_hundred_component)),
-            (pynini.closure(pynutil.delete('0')) + graph_all),
-        )
-        graph_ten_billions = ten_billions @ graph_ten_billions_component
-
-        hundred_billions = NEMO_DIGIT ** 12
-        hundred_billions_position = NEMO_DIGIT ** 4
-        hundred_billions_position = hundred_billions_position @ graph_thousand_component_alt
-        graph_hundred_billions_component = (hundred_billions_position + pynutil.insert('億')) + pynini.union(
-            pynini.closure(pynutil.delete('0')),
-            graph_ten_million_component,
-            (pynutil.delete('0') + graph_million_component),
-            (pynutil.delete('00') + graph_hundred_thousand_component),
-            (pynutil.delete('000') + graph_ten_thousand_component),
-            (pynutil.delete('0000') + graph_thousand_component),
-            ((pynutil.delete('00000') + graph_hundred_component)),
-            (pynini.closure(pynutil.delete('0')) + graph_all),
-        )
-        graph_hundred_billions = hundred_billions @ graph_hundred_billions_component
-
-        graph = pynini.union(
-            graph_hundred_billions,
-            graph_ten_billions,
-            graph_thousand_million,
-            graph_hundred_million,
-            graph_ten_million,
-            graph_million,
-            graph_hundred_thousand,
-            graph_ten_thousand,
-            graph_thousand,
-            graph_hundred,
-            graph_all,
-            graph_zero,
-        )
-        self.just_cardinals = graph.optimize()
-
-        optional_sign = (
-            pynutil.insert("negative: \"") + (pynini.accep("-") | pynini.cross("マイナス", "-")) + pynutil.insert("\"")
-        )
-
-        final_graph = (
-            optional_sign + pynutil.insert(" ") + pynutil.insert("integer: \"") + graph + pynutil.insert("\"")
-        ) | (pynutil.insert("integer: \"") + graph + pynutil.insert("\""))
-
-        final_graph = self.add_tokens(final_graph)
-
-        self.fst = final_graph.optimize()
+# Copyright (c) 2024, NVIDIA CORPORATION.  All rights reserved.
+#
+# Licensed under the Apache License, Version 2.0 (the "License");
+# you may not use this file except in compliance with the License.
+# You may obtain a copy of the License at
+#
+#     http://www.apache.org/licenses/LICENSE-2.0
+#
+# Unless required by applicable law or agreed to in writing, software
+# distributed under the License is distributed on an "AS IS" BASIS,
+# WITHOUT WARRANTIES OR CONDITIONS OF ANY KIND, either express or implied.
+# See the License for the specific language governing permissions and
+# limitations under the License.
+
+
+import pynini
+from pynini.lib import pynutil
+
+from nemo_text_processing.text_normalization.ja.graph_utils import NEMO_DIGIT, GraphFst
+from nemo_text_processing.text_normalization.ja.utils import get_abs_path
+
+
+class CardinalFst(GraphFst):
+    """
+    Finite state transducer for classifying cardinals
+        e.g. 23 -> cardinal { integer: "二十三" } 
+    """
+
+    def __init__(self, deterministic: bool = True):
+        super().__init__(name="cardinal", kind="classify", deterministic=deterministic)
+
+        graph_zero = pynini.string_file(get_abs_path("data/numbers/zero.tsv"))
+        graph_digit = pynini.string_file(get_abs_path("data/numbers/digit.tsv"))
+
+        no_one = pynini.difference(NEMO_DIGIT, "1")
+        no_zero_and_one = pynini.difference(no_one, "0")
+
+        graph_digit_alt = no_zero_and_one @ graph_digit
+        graph_ties = pynini.string_file(get_abs_path("data/numbers/ties.tsv"))
+        graph_teen = pynini.string_file(get_abs_path("data/numbers/teen.tsv"))
+
+        graph_all = (graph_ties + (graph_digit | pynutil.delete('0'))) | graph_teen | graph_digit
+
+        hundreds = NEMO_DIGIT ** 3
+        graph_hundred_component = (pynini.cross('1', '百') | (graph_digit_alt + pynutil.insert('百'))) + pynini.union(
+            pynini.closure(pynutil.delete('0')), (pynini.closure(pynutil.delete('0')) + graph_all)
+        )
+        graph_hundred = hundreds @ graph_hundred_component
+
+        thousands = NEMO_DIGIT ** 4
+        graph_thousand_component = (pynini.cross('1', '千') | (graph_digit_alt + pynutil.insert('千'))) + pynini.union(
+            pynini.closure(pynutil.delete('0')),
+            graph_hundred_component,
+            (pynini.closure(pynutil.delete('0')) + graph_all),
+        )
+        graph_thousand_component_alt = (graph_digit + pynutil.insert('千')) + pynini.union(
+            pynini.closure(pynutil.delete('0')),
+            graph_hundred_component,
+            (pynini.closure(pynutil.delete('0')) + graph_all),
+        )
+        # this grammar is for larger number in later gramamr
+        graph_thousand = thousands @ graph_thousand_component
+
+        ten_thousands = NEMO_DIGIT ** 5
+        graph_ten_thousand_component = (graph_digit + pynutil.insert('万')) + pynini.union(
+            pynini.closure(pynutil.delete('0')),
+            graph_thousand_component,
+            (pynutil.delete('0') + graph_hundred_component),
+            (pynini.closure(pynutil.delete('0')) + graph_all),
+        )
+        graph_ten_thousand = ten_thousands @ graph_ten_thousand_component
+        self.man = graph_ten_thousand.optimize()
+
+        hundred_thousands = NEMO_DIGIT ** 6
+        hundred_thousands_position = NEMO_DIGIT ** 2
+        hundred_thousands_position = hundred_thousands_position @ graph_all
+        graph_hundred_thousand_component = (hundred_thousands_position + pynutil.insert('万')) + pynini.union(
+            pynini.closure(pynutil.delete('0')),
+            graph_thousand_component,
+            (pynutil.delete('0') + graph_hundred_component),
+            (pynini.closure(pynutil.delete('0')) + graph_all),
+        )
+        graph_hundred_thousand = hundred_thousands @ graph_hundred_thousand_component
+
+        millions = NEMO_DIGIT ** 7
+        million_position = NEMO_DIGIT ** 3
+        million_position = million_position @ graph_hundred_component
+        graph_million_component = (million_position + pynutil.insert('万')) + pynini.union(
+            pynini.closure(pynutil.delete('0')),
+            graph_thousand_component,
+            (pynutil.delete('0') + graph_hundred_component),
+            (pynini.closure(pynutil.delete('0')) + graph_all),
+        )
+        graph_million = millions @ graph_million_component
+
+        ten_millions = NEMO_DIGIT ** 8
+        ten_million_position = NEMO_DIGIT ** 4
+        ten_million_position = ten_million_position @ graph_thousand_component_alt
+        graph_ten_million_component = (ten_million_position + pynutil.insert('万')) + pynini.union(
+            pynini.closure(pynutil.delete('0')),
+            graph_thousand_component,
+            (pynutil.delete('0') + graph_hundred_component),
+            (pynini.closure(pynutil.delete('0')) + graph_all),
+        )
+        graph_ten_million = ten_millions @ graph_ten_million_component
+
+        hundred_millions = NEMO_DIGIT ** 9
+        graph_hundred_million_component = (graph_digit + pynutil.insert('億')) + pynini.union(
+            pynini.closure(pynutil.delete('0')),
+            graph_ten_million_component,
+            (pynutil.delete('0') + graph_million_component),
+            (pynutil.delete('00') + graph_hundred_thousand_component),
+            (pynutil.delete('000') + graph_ten_thousand_component),
+            (pynutil.delete('0000') + graph_thousand_component),
+            ((pynutil.delete('00000') + graph_hundred_component)),
+            (pynini.closure(pynutil.delete('0')) + graph_all),
+        )
+        graph_hundred_million = hundred_millions @ graph_hundred_million_component
+
+        thousand_millions = NEMO_DIGIT ** 10
+        thousand_millions_position = NEMO_DIGIT ** 2
+        thousand_millions_position = thousand_millions_position @ graph_all
+        graph_thousand_million_component = (thousand_millions_position + pynutil.insert('億')) + pynini.union(
+            pynini.closure(pynutil.delete('0')),
+            graph_ten_million_component,
+            (pynutil.delete('0') + graph_million_component),
+            (pynutil.delete('00') + graph_hundred_thousand_component),
+            (pynutil.delete('000') + graph_ten_thousand_component),
+            (pynutil.delete('0000') + graph_thousand_component),
+            ((pynutil.delete('00000') + graph_hundred_component)),
+            (pynini.closure(pynutil.delete('0')) + graph_all),
+        )
+        graph_thousand_million = thousand_millions @ graph_thousand_million_component
+
+        ten_billions = NEMO_DIGIT ** 11
+        ten_billions_position = NEMO_DIGIT ** 3
+        ten_billions_position = ten_billions_position @ graph_hundred_component
+        graph_ten_billions_component = (ten_billions_position + pynutil.insert('億')) + pynini.union(
+            pynini.closure(pynutil.delete('0')),
+            graph_ten_million_component,
+            (pynutil.delete('0') + graph_million_component),
+            (pynutil.delete('00') + graph_hundred_thousand_component),
+            (pynutil.delete('000') + graph_ten_thousand_component),
+            (pynutil.delete('0000') + graph_thousand_component),
+            ((pynutil.delete('00000') + graph_hundred_component)),
+            (pynini.closure(pynutil.delete('0')) + graph_all),
+        )
+        graph_ten_billions = ten_billions @ graph_ten_billions_component
+
+        hundred_billions = NEMO_DIGIT ** 12
+        hundred_billions_position = NEMO_DIGIT ** 4
+        hundred_billions_position = hundred_billions_position @ graph_thousand_component_alt
+        graph_hundred_billions_component = (hundred_billions_position + pynutil.insert('億')) + pynini.union(
+            pynini.closure(pynutil.delete('0')),
+            graph_ten_million_component,
+            (pynutil.delete('0') + graph_million_component),
+            (pynutil.delete('00') + graph_hundred_thousand_component),
+            (pynutil.delete('000') + graph_ten_thousand_component),
+            (pynutil.delete('0000') + graph_thousand_component),
+            ((pynutil.delete('00000') + graph_hundred_component)),
+            (pynini.closure(pynutil.delete('0')) + graph_all),
+        )
+        graph_hundred_billions = hundred_billions @ graph_hundred_billions_component
+
+        graph = pynini.union(
+            graph_hundred_billions,
+            graph_ten_billions,
+            graph_thousand_million,
+            graph_hundred_million,
+            graph_ten_million,
+            graph_million,
+            graph_hundred_thousand,
+            graph_ten_thousand,
+            graph_thousand,
+            graph_hundred,
+            graph_all,
+            graph_zero,
+        )
+        self.just_cardinals = graph.optimize()
+
+        optional_sign = (
+            pynutil.insert("negative: \"") + (pynini.accep("-") | pynini.cross("マイナス", "-")) + pynutil.insert("\"")
+        )
+
+        final_graph = (
+            optional_sign + pynutil.insert(" ") + pynutil.insert("integer: \"") + graph + pynutil.insert("\"")
+        ) | (pynutil.insert("integer: \"") + graph + pynutil.insert("\""))
+
+        final_graph = self.add_tokens(final_graph)
+
+        self.fst = final_graph.optimize()