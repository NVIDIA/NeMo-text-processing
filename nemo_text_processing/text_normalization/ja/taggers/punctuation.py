--- conflicted
+++ resolved
@@ -1,4 +1,3 @@
-<<<<<<< HEAD
 # Copyright (c) 2024, NVIDIA CORPORATION.  All rights reserved.
 #
 # Licensed under the Apache License, Version 2.0 (the "License");
@@ -63,79 +62,9 @@
             + pynini.accep(">")
         )
         punct = plurals._priority_union(emphasis, punct, NEMO_SIGMA)
-        range_component = pynini.cross("〜", "から") | pynini.accep("から")  # forcing this conversion for special tilde
-
-        self.graph = punct | pynutil.add_weight(range_component, -1.0)
-        self.fst = (pynutil.insert("name: \"") + self.graph + pynutil.insert("\"")).optimize()
-=======
-# Copyright (c) 2024, NVIDIA CORPORATION.  All rights reserved.
-#
-# Licensed under the Apache License, Version 2.0 (the "License");
-# you may not use this file except in compliance with the License.
-# You may obtain a copy of the License at
-#
-#     http://www.apache.org/licenses/LICENSE-2.0
-#
-# Unless required by applicable law or agreed to in writing, software
-# distributed under the License is distributed on an "AS IS" BASIS,
-# WITHOUT WARRANTIES OR CONDITIONS OF ANY KIND, either express or implied.
-# See the License for the specific language governing permissions and
-# limitations under the License.
-
-
-import sys
-from unicodedata import category
-
-import pynini
-from pynini.examples import plurals
-from pynini.lib import pynutil
-
-from nemo_text_processing.text_normalization.ja.graph_utils import NEMO_NOT_SPACE, NEMO_SIGMA, GraphFst
-from nemo_text_processing.text_normalization.ja.utils import get_abs_path, load_labels
-
-
-class PunctuationFst(GraphFst):
-    """
-    Finite state transducer for classifying punctuation
-        e.g. a, -> tokens { name: "a" } tokens { name: "," }
-
-    Args:
-        deterministic: if True will provide a single transduction option,
-            for False multiple transduction are generated (used for audio-based normalization)
-
-    """
-
-    def __init__(self, deterministic: bool = True):
-        super().__init__(name="punctuation", kind="classify", deterministic=deterministic)
-        s = "!#$%&'()*+,-./:;<=>?@^_`{|}。，；：《》“”·~【】！？、‘’.<>-——_、。.「」『』‘`／・；’”“”‷･〔〕々〃ゝゞヽ〲〱〳〴〵ヾ〆，~"
-
-        punct_symbols_to_exclude = ["[", "]"]
-        punct_unicode = [
-            chr(i)
-            for i in range(sys.maxunicode)
-            if category(chr(i)).startswith("P") and chr(i) not in punct_symbols_to_exclude
-        ]
-
-        whitelist_symbols = load_labels(get_abs_path("data/symbol.tsv"))
-        whitelist_symbols = [x[0] for x in whitelist_symbols]
-        self.punct_marks = [p for p in punct_unicode + list(s) if p not in whitelist_symbols]
-
-        punct = pynini.union(*self.punct_marks)
-        punct = pynini.closure(punct, 1)
-
-        emphasis = (
-            pynini.accep("<")
-            + (
-                (pynini.closure(NEMO_NOT_SPACE - pynini.union("<", ">"), 1) + pynini.closure(pynini.accep("/"), 0, 1))
-                | (pynini.accep("/") + pynini.closure(NEMO_NOT_SPACE - pynini.union("<", ">"), 1))
-            )
-            + pynini.accep(">")
-        )
-        punct = plurals._priority_union(emphasis, punct, NEMO_SIGMA)
         range_component = pynini.cross("〜", "から") | pynini.accep(
             "から"
         )  # forcing this conversion for special tilde
 
         self.graph = punct | pynutil.add_weight(range_component, -1.0)
-        self.fst = (pynutil.insert("name: \"") + self.graph + pynutil.insert("\"")).optimize()
->>>>>>> ef769e78
+        self.fst = (pynutil.insert("name: \"") + self.graph + pynutil.insert("\"")).optimize()