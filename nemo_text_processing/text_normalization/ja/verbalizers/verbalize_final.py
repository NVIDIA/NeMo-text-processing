--- conflicted
+++ resolved
@@ -1,4 +1,3 @@
-<<<<<<< HEAD
 # Copyright (c) 2024, NVIDIA CORPORATION & AFFILIATES.  All rights reserved.
 #
 # Licensed under the Apache License, Version 2.0 (the "License");
@@ -27,9 +26,7 @@
 
 
 class VerbalizeFinalFst(GraphFst):
-    """
-
-    """
+    """ """
 
     def __init__(
         self,
@@ -61,58 +58,6 @@
             verbalizer = pynini.closure(delete_space + token_verbalizer + delete_space)
 
             postprocessor = PostProcessor(remove_puncts=False, to_upper=False, to_lower=False, tag_oov=False)
-
-            self.fst = (verbalizer @ postprocessor.fst).optimize()
-            
-            if far_file:
-                generator_main(far_file, {"verbalize": self.fst})
-=======
-# Copyright (c) 2024, NVIDIA CORPORATION & AFFILIATES.  All rights reserved.
-#
-# Licensed under the Apache License, Version 2.0 (the "License");
-# you may not use this file except in compliance with the License.
-# You may obtain a copy of the License at
-#
-#     http://www.apache.org/licenses/LICENSE-2.0
-#
-# Unless required by applicable law or agreed to in writing, software
-# distributed under the License is distributed on an "AS IS" BASIS,
-# WITHOUT WARRANTIES OR CONDITIONS OF ANY KIND, either express or implied.
-# See the License for the specific language governing permissions and
-# limitations under the License.
-
-
-import os
-
-import pynini
-from pynini.lib import pynutil
-
-from nemo_text_processing.text_normalization.ja.graph_utils import GraphFst, delete_space
-from nemo_text_processing.text_normalization.ja.verbalizers.postprocessor import PostProcessor
-from nemo_text_processing.text_normalization.ja.verbalizers.verbalize import VerbalizeFst
-
-# from nemo.utils import logging
-
-
-class VerbalizeFinalFst(GraphFst):
-    """ """
-
-    def __init__(self, deterministic: bool = True, cache_dir: str = None, overwrite_cache: bool = False):
-        super().__init__(name="verbalize_final", kind="verbalize", deterministic=deterministic)
-        far_file = None
-        if cache_dir is not None and cache_dir != "None":
-            os.makedirs(cache_dir, exist_ok=True)
-            far_file = os.path.join(cache_dir, f"jp_tn_{deterministic}_deterministic_verbalizer.far")
-        if not overwrite_cache and far_file and os.path.exists(far_file):
-            self.fst = pynini.Far(far_file, mode="r")["verbalize"]
-        else:
-            token_graph = VerbalizeFst(deterministic=deterministic)
-
-            token_verbalizer = (
-                pynutil.delete("tokens {") + delete_space + token_graph.fst + delete_space + pynutil.delete(" }")
-            )
-            verbalizer = pynini.closure(delete_space + token_verbalizer + delete_space)
-
             postprocessor = PostProcessor(
                 remove_puncts=False,
                 to_upper=False,
@@ -121,4 +66,6 @@
             )
 
             self.fst = (verbalizer @ postprocessor.fst).optimize()
->>>>>>> ef769e78
+            
+            if far_file:
+                generator_main(far_file, {"verbalize": self.fst})