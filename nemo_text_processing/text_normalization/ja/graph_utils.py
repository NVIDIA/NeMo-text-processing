--- conflicted
+++ resolved
@@ -1,4 +1,3 @@
-<<<<<<< HEAD
 # Copyright (c) 2023, NVIDIA CORPORATION.  All rights reserved.
 # Copyright 2015 and onwards Google, Inc.
 #
@@ -15,303 +14,4 @@
 # limitations under the License.
 
 
-NEMO_NARROW_NON_BREAK_SPACE = "\u202F"
-=======
-# Copyright (c) 2024, NVIDIA CORPORATION.  All rights reserved.
-# Copyright 2015 and onwards Google, Inc.
-#
-# Licensed under the Apache License, Version 2.0 (the "License");
-# you may not use this file except in compliance with the License.
-# You may obtain a copy of the License at
-#
-#     http://www.apache.org/licenses/LICENSE-2.0
-#
-# Unless required by applicable law or agreed to in writing, software
-# distributed under the License is distributed on an "AS IS" BASIS,
-# WITHOUT WARRANTIES OR CONDITIONS OF ANY KIND, either express or implied.
-# See the License for the specific language governing permissions and
-# limitations under the License.
-
-import logging
-import os
-import string
-from pathlib import Path
-from typing import Dict
-
-import pynini
-from pynini import Far
-from pynini.examples import plurals
-from pynini.export import export
-from pynini.lib import byte, pynutil, utf8
-
-from nemo_text_processing.text_normalization.en.utils import get_abs_path, load_labels
-
-NEMO_CHAR = utf8.VALID_UTF8_CHAR
-
-NEMO_DIGIT = byte.DIGIT
-NEMO_LOWER = pynini.union(*string.ascii_lowercase).optimize()
-NEMO_UPPER = pynini.union(*string.ascii_uppercase).optimize()
-NEMO_ALPHA = pynini.union(NEMO_LOWER, NEMO_UPPER).optimize()
-NEMO_ALNUM = pynini.union(NEMO_DIGIT, NEMO_ALPHA).optimize()
-NEMO_HEX = pynini.union(*string.hexdigits).optimize()
-NEMO_NON_BREAKING_SPACE = u"\u00a0"
-NEMO_NARROW_NON_BREAK_SPACE = u"\u202f"
-NEMO_SPACE = " "
-NEMO_WHITE_SPACE = pynini.union(" ", "\t", "\n", "\r", u"\u00a0").optimize()
-NEMO_NOT_SPACE = pynini.difference(NEMO_CHAR, NEMO_WHITE_SPACE).optimize()
-NEMO_NOT_QUOTE = pynini.difference(NEMO_CHAR, r'"').optimize()
-
-NEMO_PUNCT = pynini.union(*map(pynini.escape, string.punctuation)).optimize()
-NEMO_GRAPH = pynini.union(NEMO_ALNUM, NEMO_PUNCT).optimize()
-
-NEMO_SIGMA = pynini.closure(NEMO_CHAR)
-NEMO_LOWER_NOT_A = pynini.union(
-    "b",
-    "c",
-    "d",
-    "e",
-    "f",
-    "g",
-    "h",
-    "i",
-    "j",
-    "k",
-    "l",
-    "m",
-    "n",
-    "o",
-    "p",
-    "q",
-    "r",
-    "s",
-    "t",
-    "u",
-    "v",
-    "w",
-    "x",
-    "y",
-    "z",
-).optimize()
-NEMO_SPACES_AND_ALHPANUMERICS = pynini.closure(
-    NEMO_SIGMA
-    | pynini.closure(NEMO_SPACE)
-    | pynini.closure(NEMO_NON_BREAKING_SPACE)
-    | pynini.closure(NEMO_DIGIT)
-    | pynini.closure(NEMO_WHITE_SPACE)
-).optimize()
-
-delete_space = pynutil.delete(pynini.closure(NEMO_WHITE_SPACE))
-delete_zero_or_one_space = pynutil.delete(pynini.closure(NEMO_WHITE_SPACE, 0, 1))
-insert_space = pynutil.insert(" ")
-delete_extra_space = pynini.cross(pynini.closure(NEMO_WHITE_SPACE, 1), " ")
-delete_preserve_order = pynini.closure(
-    pynutil.delete(" preserve_order: true")
-    | (pynutil.delete(" field_order: \"") + NEMO_NOT_QUOTE + pynutil.delete("\""))
-)
-
-suppletive = pynini.string_file(get_abs_path("data/suppletive.tsv"))
-# _v = pynini.union("a", "e", "i", "o", "u")
-_c = pynini.union(
-    "b", "c", "d", "f", "g", "h", "j", "k", "l", "m", "n", "p", "q", "r", "s", "t", "v", "w", "x", "y", "z"
-)
-_ies = NEMO_SIGMA + _c + pynini.cross("y", "ies")
-_es = NEMO_SIGMA + pynini.union("s", "sh", "ch", "x", "z") + pynutil.insert("es")
-_s = NEMO_SIGMA + pynutil.insert("s")
-
-graph_plural = plurals._priority_union(
-    suppletive, plurals._priority_union(_ies, plurals._priority_union(_es, _s, NEMO_SIGMA), NEMO_SIGMA), NEMO_SIGMA
-).optimize()
-
-SINGULAR_TO_PLURAL = graph_plural
-PLURAL_TO_SINGULAR = pynini.invert(graph_plural)
-TO_LOWER = pynini.union(*[pynini.cross(x, y) for x, y in zip(string.ascii_uppercase, string.ascii_lowercase)])
-TO_UPPER = pynini.invert(TO_LOWER)
-MIN_NEG_WEIGHT = -0.0001
-MIN_POS_WEIGHT = 0.0001
-INPUT_CASED = "cased"
-INPUT_LOWER_CASED = "lower_cased"
-MINUS = pynini.union("minus", "Minus").optimize()
-
-
-def capitalized_input_graph(
-    graph: 'pynini.FstLike', original_graph_weight: float = None, capitalized_graph_weight: float = None
-) -> 'pynini.FstLike':
-    """
-    Allow graph input to be capitalized, e.g. for ITN)
-
-    Args:
-        graph: FstGraph
-        original_graph_weight: weight to add to the original `graph`
-        capitalized_graph_weight: weight to add to the capitalized graph
-    """
-    capitalized_graph = pynini.compose(TO_LOWER + NEMO_SIGMA, graph).optimize()
-
-    if original_graph_weight is not None:
-        graph = pynutil.add_weight(graph, weight=original_graph_weight)
-
-    if capitalized_graph_weight is not None:
-        capitalized_graph = pynutil.add_weight(capitalized_graph, weight=capitalized_graph_weight)
-
-    graph |= capitalized_graph
-    return graph
-
-
-def generator_main(file_name: str, graphs: Dict[str, 'pynini.FstLike']):
-    """
-    Exports graph as OpenFst finite state archive (FAR) file with given file name and rule name.
-
-    Args:
-        file_name: exported file name
-        graphs: Mapping of a rule name and Pynini WFST graph to be exported
-    """
-    exporter = export.Exporter(file_name)
-    for rule, graph in graphs.items():
-        exporter[rule] = graph.optimize()
-    exporter.close()
-    logging.info(f'Created {file_name}')
-
-
-def get_plurals(fst):
-    """
-    Given singular returns plurals
-
-    Args:
-        fst: Fst
-
-    Returns plurals to given singular forms
-    """
-    return SINGULAR_TO_PLURAL @ fst
-
-
-def get_singulars(fst):
-    """
-    Given plural returns singulars
-
-    Args:
-        fst: Fst
-
-    Returns singulars to given plural forms
-    """
-    return PLURAL_TO_SINGULAR @ fst
-
-
-def convert_space(fst) -> 'pynini.FstLike':
-    """
-    Converts space to nonbreaking space.
-    Used only in tagger grammars for transducing token values within quotes, e.g. name: "hello kitty"
-    This is making transducer significantly slower, so only use when there could be potential spaces within quotes, otherwise leave it.
-
-    Args:
-        fst: input fst
-
-    Returns output fst where breaking spaces are converted to non breaking spaces
-    """
-    return fst @ pynini.cdrewrite(pynini.cross(NEMO_SPACE, NEMO_NON_BREAKING_SPACE), "", "", NEMO_SIGMA)
-
-
-def string_map_cased(input_file: str, input_case: str = INPUT_LOWER_CASED):
-    labels = load_labels(input_file)
-
-    if input_case == INPUT_CASED:
-        additional_labels = []
-        for written, spoken, *weight in labels:
-            written_capitalized = written[0].upper() + written[1:]
-            additional_labels.extend(
-                [
-                    [written_capitalized, spoken.capitalize()],  # first letter capitalized
-                    [
-                        written_capitalized,
-                        spoken.upper().replace(" AND ", " and "),
-                    ],  # # add pairs with the all letters capitalized
-                ]
-            )
-
-            spoken_no_space = spoken.replace(" ", "")
-            # add abbreviations without spaces (both lower and upper case), i.e. "BMW" not "B M W"
-            if len(spoken) == (2 * len(spoken_no_space) - 1):
-                logging.debug(f"This is weight {weight}")
-                if len(weight) == 0:
-                    additional_labels.extend(
-                        [[written, spoken_no_space], [written_capitalized, spoken_no_space.upper()]]
-                    )
-                else:
-                    additional_labels.extend(
-                        [
-                            [written, spoken_no_space, weight[0]],
-                            [written_capitalized, spoken_no_space.upper(), weight[0]],
-                        ]
-                    )
-        labels += additional_labels
-
-    whitelist = pynini.string_map(labels).invert().optimize()
-    return whitelist
-
-
-class GraphFst:
-    """
-    Base class for all grammar fsts.
-
-    Args:
-        name: name of grammar class
-        kind: either 'classify' or 'verbalize'
-        deterministic: if True will provide a single transduction option,
-            for False multiple transduction are generated (used for audio-based normalization)
-    """
-
-    def __init__(self, name: str, kind: str, deterministic: bool = True):
-        self.name = name
-        self.kind = kind
-        self._fst = None
-        self.deterministic = deterministic
-
-        self.far_path = Path(os.path.dirname(__file__) + '/grammars/' + kind + '/' + name + '.far')
-        if self.far_exist():
-            self._fst = Far(self.far_path, mode="r", arc_type="standard", far_type="default").get_fst()
-
-    def far_exist(self) -> bool:
-        """
-        Returns true if FAR can be loaded
-        """
-        return self.far_path.exists()
-
-    @property
-    def fst(self) -> 'pynini.FstLike':
-        return self._fst
-
-    @fst.setter
-    def fst(self, fst):
-        self._fst = fst
-
-    def add_tokens(self, fst) -> 'pynini.FstLike':
-        """
-        Wraps class name around to given fst
-
-        Args:
-            fst: input fst
-
-        Returns:
-            Fst: fst
-        """
-        return pynutil.insert(f"{self.name} {{ ") + fst + pynutil.insert(" }")
-
-    def delete_tokens(self, fst) -> 'pynini.FstLike':
-        """
-        Deletes class name wrap around output of given fst
-
-        Args:
-            fst: input fst
-
-        Returns:
-            Fst: fst
-        """
-        res = (
-            pynutil.delete(f"{self.name}")
-            + delete_space
-            + pynutil.delete("{")
-            + delete_space
-            + fst
-            + delete_space
-            + pynutil.delete("}")
-        )
-        return res @ pynini.cdrewrite(pynini.cross(u"\u00a0", " "), "", "", NEMO_SIGMA)
->>>>>>> ef769e78
+NEMO_NARROW_NON_BREAK_SPACE = "\u202F"