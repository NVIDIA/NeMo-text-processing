--- conflicted
+++ resolved
@@ -50,12 +50,6 @@
 
     Returns dictionary of mappings
     """
-<<<<<<< HEAD
     with open(abs_path, encoding="utf-8") as label_tsv:
         labels = list(csv.reader(label_tsv, delimiter="\t"))
-=======
-    # label_tsv = open(abs_path, encoding="utf-8")
-    label_tsv = open(abs_path, "r")
-    labels = list(csv.reader(label_tsv, delimiter="\t"))
->>>>>>> 01076a7e
     return labels