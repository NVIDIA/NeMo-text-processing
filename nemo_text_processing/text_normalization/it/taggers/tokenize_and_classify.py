--- conflicted
+++ resolved
@@ -66,12 +66,7 @@
             os.makedirs(cache_dir, exist_ok=True)
             whitelist_file = os.path.basename(whitelist) if whitelist else ""
             far_file = os.path.join(
-<<<<<<< HEAD
-                cache_dir,
-                f"_{input_case}_it_tn_{deterministic}_deterministic{whitelist_file}.far",
-=======
                 cache_dir, f"_{input_case}_it_tn_{deterministic}_deterministic{whitelist_file}.far",
->>>>>>> 313eee86
             )
         if not overwrite_cache and far_file and os.path.exists(far_file):
             self.fst = pynini.Far(far_file, mode="r")["tokenize_and_classify"]
@@ -93,25 +88,10 @@
             self.electronic = ElectronicFst(deterministic=deterministic)
             electronic_graph = self.electronic.fst
 
-<<<<<<< HEAD
-            self.measure = MeasureFst(
-                cardinal=self.cardinal,
-                decimal=self.decimal,
-                deterministic=deterministic,
-            )
-            measure_graph = self.measure.fst
-
-            self.money = MoneyFst(
-                cardinal=self.cardinal,
-                decimal=self.decimal,
-                deterministic=deterministic,
-            )
-=======
             self.measure = MeasureFst(cardinal=self.cardinal, decimal=self.decimal, deterministic=deterministic,)
             measure_graph = self.measure.fst
 
             self.money = MoneyFst(cardinal=self.cardinal, decimal=self.decimal, deterministic=deterministic,)
->>>>>>> 313eee86
             money_graph = self.money.fst
 
             self.time = TimeFst(deterministic=deterministic)
