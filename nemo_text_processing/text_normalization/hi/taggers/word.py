# Copyright (c) 2024, NVIDIA CORPORATION.  All rights reserved.
#
# Licensed under the Apache License, Version 2.0 (the "License");
# you may not use this file except in compliance with the License.
# You may obtain a copy of the License at
#
#     http://www.apache.org/licenses/LICENSE-2.0
#
# Unless required by applicable law or agreed to in writing, software
# distributed under the License is distributed on an "AS IS" BASIS,
# WITHOUT WARRANTIES OR CONDITIONS OF ANY KIND, either express or implied.
# See the License for the specific language governing permissions and
# limitations under the License.

import pynini
from pynini.lib import pynutil

from nemo_text_processing.text_normalization.hi.graph_utils import (
    MIN_NEG_WEIGHT,
    NEMO_NOT_SPACE,
    GraphFst,
    convert_space,
)
from nemo_text_processing.text_normalization.hi.taggers.punctuation import PunctuationFst


class WordFst(GraphFst):
    """
    Finite state transducer for classifying Hindi words.
        e.g. सोना -> tokens { name: "सोना" }

    Args:
        punctuation: PunctuationFst
        deterministic: if True will provide a single transduction option,
            for False multiple transductions are generated (used for audio-based normalization)
    """

    def __init__(self, punctuation: PunctuationFst, deterministic: bool = True):
        super().__init__(name="word", kind="classify", deterministic=deterministic)

        # Define Hindi characters and symbols using pynini.union
        HINDI_CHAR = pynini.union(
<<<<<<< HEAD
            *[chr(i) for i in range(ord("ऀ"), ord("ः") + 1)],  # Hindi vowels and consonants
            *[chr(i) for i in range(ord("अ"), ord("ह") + 1)],  # More Hindi characters
            *[chr(i) for i in range(ord("ा"), ord("्") + 1)],  # Hindi diacritics
=======
            *[chr(i) for i in range(0x0900, 0x0903 + 1)],  # Hindi vowels and consonants
            *[chr(i) for i in range(0x0905, 0x0939 + 1)],  # More Hindi characters
            *[chr(i) for i in range(0x093E, 0x094D + 1)],  # Hindi diacritics
>>>>>>> fcebf161
        ).optimize()

        # Include punctuation in the graph
        punct = punctuation.graph
        default_graph = pynini.closure(pynini.difference(NEMO_NOT_SPACE, punct.project("input")), 1)
        symbols_to_exclude = (pynini.union("$", "€", "₩", "£", "¥", "#", "%") | punct).optimize()

        # Use HINDI_CHAR in the graph
        graph = pynini.closure(pynini.difference(HINDI_CHAR, symbols_to_exclude), 1)
        graph = pynutil.add_weight(graph, MIN_NEG_WEIGHT) | default_graph

        # Ensure no spaces around punctuation
        graph = pynini.closure(graph + pynini.closure(punct + graph, 0, 1))

        self.graph = convert_space(graph)
        self.fst = (pynutil.insert("name: \"") + self.graph + pynutil.insert("\"")).optimize()<|MERGE_RESOLUTION|>--- conflicted
+++ resolved
@@ -40,15 +40,9 @@
 
         # Define Hindi characters and symbols using pynini.union
         HINDI_CHAR = pynini.union(
-<<<<<<< HEAD
-            *[chr(i) for i in range(ord("ऀ"), ord("ः") + 1)],  # Hindi vowels and consonants
-            *[chr(i) for i in range(ord("अ"), ord("ह") + 1)],  # More Hindi characters
-            *[chr(i) for i in range(ord("ा"), ord("्") + 1)],  # Hindi diacritics
-=======
             *[chr(i) for i in range(0x0900, 0x0903 + 1)],  # Hindi vowels and consonants
             *[chr(i) for i in range(0x0905, 0x0939 + 1)],  # More Hindi characters
             *[chr(i) for i in range(0x093E, 0x094D + 1)],  # Hindi diacritics
->>>>>>> fcebf161
         ).optimize()
 
         # Include punctuation in the graph
