# Copyright (c) 2024, NVIDIA CORPORATION.  All rights reserved.
#
# Licensed under the Apache License, Version 2.0 (the "License");
# you may not use this file except in compliance with the License.
# You may obtain a copy of the License at
#
#     http://www.apache.org/licenses/LICENSE-2.0
#
# Unless required by applicable law or agreed to in writing, software
# distributed under the License is distributed on an "AS IS" BASIS,
# WITHOUT WARRANTIES OR CONDITIONS OF ANY KIND, either express or implied.
# See the License for the specific language governing permissions and
# limitations under the License.

import pynini
from pynini.lib import pynutil

from nemo_text_processing.text_normalization.hi.graph_utils import GraphFst, delete_space, insert_space
from nemo_text_processing.text_normalization.hi.utils import get_abs_path


digit = pynini.string_file(get_abs_path("data/numbers/digit.tsv"))
teens_ties = pynini.string_file(get_abs_path("data/numbers/teens_and_ties.tsv"))
teens_and_ties = pynutil.add_weight(teens_ties, -0.1)


class MeasureFst(GraphFst):
    """
    Finite state transducer for classifying measure, suppletive aware, e.g.
        -१२kg -> measure { negative: "true" cardinal { integer: "बारह" } units: "किलोग्राम" }
        -१२.२kg -> measure { decimal { negative: "true"  integer_part: "बारह"  fractional_part: "दो"} units: "किलोग्राम" }

    Args:
        cardinal: CardinalFst
        decimal: DecimalFst
        deterministic: if True will provide a single transduction option,
            for False multiple transduction are generated (used for audio-based normalization)
    """

    def __init__(self, cardinal: GraphFst, decimal: GraphFst):
        super().__init__(name="measure", kind="classify")

        cardinal_graph = (
<<<<<<< HEAD
            cardinal.zero
            | cardinal.digit
            | cardinal.teens_and_ties
=======
            digit
            | teens_and_ties
>>>>>>> 95883964
            | cardinal.graph_hundreds
            | cardinal.graph_thousands
            | cardinal.graph_ten_thousands
            | cardinal.graph_lakhs
            | cardinal.graph_ten_lakhs
        )
        point = pynutil.delete(".")
        decimal_integers = pynutil.insert("integer_part: \"") + cardinal_graph + pynutil.insert("\"")
        decimal_graph = decimal_integers + point + insert_space + decimal.graph_fractional
<<<<<<< HEAD

=======
>>>>>>> 95883964
        unit_graph = pynini.string_file(get_abs_path("data/measure/unit.tsv"))
        quarterly_units_graph = pynini.string_file(get_abs_path("data/measure/quarterly_units.tsv"))

        optional_graph_negative = pynini.closure(
            pynutil.insert("negative: ") + pynini.cross("-", "\"true\"") + insert_space,
            0,
            1,
        )

        # Define the quarterly measurements
        quarter = pynini.string_map(
            [
                (".५", "साढ़े"),
                ("१.५", "डेढ़"),
                ("२.५", "ढाई"),
            ]
        )
        quarter_graph = pynutil.insert("integer_part: \"") + quarter + pynutil.insert("\"")

        # Define the unit handling
        unit = pynutil.insert(" units: \"") + unit_graph + pynutil.insert("\" ")
        units = pynutil.insert(" units: \"") + quarterly_units_graph + pynutil.insert("\" ")

        # Handling symbols like x, X, *
        symbol_graph = pynini.string_map(
            [
                ("x", "बाई"),
                ("X", "बाई"),
                ("*", "बाई"),
            ]
        )

        graph_decimal = (
            pynutil.insert("decimal { ")
            + optional_graph_negative
            + decimal_graph
            + pynutil.insert(" }")
            + delete_space
            + unit
<<<<<<< HEAD
        )

        dedh_dhai = pynini.string_map([("१.५", "डेढ़"), ("२.५", "ढाई")])
        dedh_dhai_graph = pynutil.insert("integer: \"") + dedh_dhai + pynutil.insert("\"")

        savva_numbers = cardinal_graph + pynini.cross(".२५", "")
        savva_graph = pynutil.insert("integer: \"सवा ") + savva_numbers + pynutil.insert("\"")

        sadhe_numbers = cardinal_graph + pynini.cross(".५", "")
        sadhe_graph = pynutil.insert("integer: \"साढ़े ") + sadhe_numbers + pynutil.insert("\"")

        paune = pynini.string_file(get_abs_path("data/whitelist/paune_mappings.tsv"))
        paune_numbers = paune + pynini.cross(".७५", "")
        paune_graph = pynutil.insert("integer: \"पौने ") + paune_numbers + pynutil.insert("\"")

        graph_dedh_dhai = (
            pynutil.insert("cardinal { ")
            + optional_graph_negative
            + dedh_dhai_graph
            + pynutil.insert(" }")
            + delete_space
            + units
        )

        graph_savva = (
            pynutil.insert("cardinal { ")
            + optional_graph_negative
            + savva_graph
            + pynutil.insert(" }")
            + delete_space
            + units
        )

        graph_sadhe = (
            pynutil.insert("cardinal { ")
            + optional_graph_negative
            + sadhe_graph
            + pynutil.insert(" }")
            + delete_space
            + units
        )

        graph_paune = (
            pynutil.insert("cardinal { ")
            + optional_graph_negative
            + paune_graph
            + pynutil.insert(" }")
            + delete_space
            + units
        )

=======
        )

        graph_quarter = (
            pynutil.insert("cardinal { ")
            + optional_graph_negative
            + quarter_graph
            + pynutil.insert(" }")
            + delete_space
            + units
        )

>>>>>>> 95883964
        graph_cardinal = (
            pynutil.insert("cardinal { ")
            + optional_graph_negative
            + pynutil.insert("integer: \"")
            + cardinal_graph
            + pynutil.insert("\"")
            + pynutil.insert(" }")
            + delete_space
            + unit
        )

        # Handling cardinal clubbed with symbol as single token
        graph_exceptions = (
            pynutil.insert("cardinal { ")
            + optional_graph_negative
            + pynutil.insert("integer: \"")
            + cardinal_graph
            + pynutil.insert("\"")
            + pynutil.insert(" }")
            + pynutil.insert(" units: \"")
            + symbol_graph
            + pynutil.insert("\" ")
            + pynutil.insert("} }")
            + insert_space
            + pynutil.insert("tokens { cardinal { ")
            + optional_graph_negative
            + pynutil.insert("integer: \"")
            + cardinal_graph
            + pynutil.insert("\"")
        )

        graph = (
            pynutil.add_weight(graph_decimal, 0.01)
<<<<<<< HEAD
            | pynutil.add_weight(graph_cardinal, 0.01)
            | pynutil.add_weight(graph_exceptions, 0.01)
            | pynutil.add_weight(graph_dedh_dhai, 0.001)
            | pynutil.add_weight(graph_savva, 0.005)
            | pynutil.add_weight(graph_sadhe, 0.005)
            | pynutil.add_weight(graph_paune, -0.2)
=======
            | pynutil.add_weight(graph_quarter, 0.005)
            | pynutil.add_weight(graph_cardinal, 0.01)
            | pynutil.add_weight(graph_exceptions, 0.01)
>>>>>>> 95883964
        )
        self.graph = graph.optimize()

        final_graph = self.add_tokens(graph)
        self.fst = final_graph<|MERGE_RESOLUTION|>--- conflicted
+++ resolved
@@ -41,14 +41,9 @@
         super().__init__(name="measure", kind="classify")
 
         cardinal_graph = (
-<<<<<<< HEAD
             cardinal.zero
             | cardinal.digit
             | cardinal.teens_and_ties
-=======
-            digit
-            | teens_and_ties
->>>>>>> 95883964
             | cardinal.graph_hundreds
             | cardinal.graph_thousands
             | cardinal.graph_ten_thousands
@@ -58,10 +53,7 @@
         point = pynutil.delete(".")
         decimal_integers = pynutil.insert("integer_part: \"") + cardinal_graph + pynutil.insert("\"")
         decimal_graph = decimal_integers + point + insert_space + decimal.graph_fractional
-<<<<<<< HEAD
 
-=======
->>>>>>> 95883964
         unit_graph = pynini.string_file(get_abs_path("data/measure/unit.tsv"))
         quarterly_units_graph = pynini.string_file(get_abs_path("data/measure/quarterly_units.tsv"))
 
@@ -101,7 +93,6 @@
             + pynutil.insert(" }")
             + delete_space
             + unit
-<<<<<<< HEAD
         )
 
         dedh_dhai = pynini.string_map([("१.५", "डेढ़"), ("२.५", "ढाई")])
@@ -153,19 +144,6 @@
             + units
         )
 
-=======
-        )
-
-        graph_quarter = (
-            pynutil.insert("cardinal { ")
-            + optional_graph_negative
-            + quarter_graph
-            + pynutil.insert(" }")
-            + delete_space
-            + units
-        )
-
->>>>>>> 95883964
         graph_cardinal = (
             pynutil.insert("cardinal { ")
             + optional_graph_negative
@@ -199,18 +177,12 @@
 
         graph = (
             pynutil.add_weight(graph_decimal, 0.01)
-<<<<<<< HEAD
             | pynutil.add_weight(graph_cardinal, 0.01)
             | pynutil.add_weight(graph_exceptions, 0.01)
             | pynutil.add_weight(graph_dedh_dhai, 0.001)
             | pynutil.add_weight(graph_savva, 0.005)
             | pynutil.add_weight(graph_sadhe, 0.005)
             | pynutil.add_weight(graph_paune, -0.2)
-=======
-            | pynutil.add_weight(graph_quarter, 0.005)
-            | pynutil.add_weight(graph_cardinal, 0.01)
-            | pynutil.add_weight(graph_exceptions, 0.01)
->>>>>>> 95883964
         )
         self.graph = graph.optimize()
 
