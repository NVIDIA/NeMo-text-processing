# Copyright (c) 2024, NVIDIA CORPORATION.  All rights reserved.
#
# Licensed under the Apache License, Version 2.0 (the "License");
# you may not use this file except in compliance with the License.
# You may obtain a copy of the License at
#
#     http://www.apache.org/licenses/LICENSE-2.0
#
# Unless required by applicable law or agreed to in writing, software
# distributed under the License is distributed on an "AS IS" BASIS,
# WITHOUT WARRANTIES OR CONDITIONS OF ANY KIND, either express or implied.
# See the License for the specific language governing permissions and
# limitations under the License.

import pynini
from pynini.lib import pynutil

from nemo_text_processing.text_normalization.hi.graph_utils import (
<<<<<<< HEAD
    GraphFst,
    delete_space,
    insert_space,
    NEMO_ALPHA,
    NEMO_DIGIT,
    NEMO_HI_DIGIT,
    NEMO_SPACE,
    NEMO_WHITE_SPACE,
    NEMO_CHAR,
=======
    HI_DEDH,
    HI_DHAI,
    HI_PAUNE,
    HI_SADHE,
    HI_SAVVA,
    NEMO_SPACE,
    GraphFst,
    delete_space,
    insert_space,
>>>>>>> fcebf161
)
from nemo_text_processing.text_normalization.hi.utils import get_abs_path

HI_POINT_FIVE = ".५"  # .5
HI_ONE_POINT_FIVE = "१.५"  # 1.5
HI_TWO_POINT_FIVE = "२.५"  # 2.5
HI_DECIMAL_25 = ".२५"  # .25
HI_DECIMAL_75 = ".७५"  # .75

digit = pynini.string_file(get_abs_path("data/numbers/digit.tsv"))
teens_ties = pynini.string_file(get_abs_path("data/numbers/teens_and_ties.tsv"))
teens_and_ties = pynutil.add_weight(teens_ties, -0.1)


class MeasureFst(GraphFst):
    """
    Finite state transducer for classifying measure, suppletive aware, e.g.
        -१२kg -> measure { negative: "true" cardinal { integer: "बारह" } units: "किलोग्राम" }
        -१२.२kg -> measure { decimal { negative: "true"  integer_part: "बारह"  fractional_part: "दो"} units: "किलोग्राम" }

    Args:
        cardinal: CardinalFst
        decimal: DecimalFst
        deterministic: if True will provide a single transduction option,
            for False multiple transduction are generated (used for audio-based normalization)
    """

    def get_address_graph(self, cardinal: GraphFst):
        """
        Address tagger that converts digits/hyphens/slashes character-by-character
        when address context keywords are present, keeping all surrounding text.
        
        Examples:
            "७०० ओक स्ट्रीट" -> "सात शून्य शून्य ओक स्ट्रीट"
            "६६-४ पार्क रोड" -> "छह छह हाइफ़न चार पार्क रोड"
        """
        # Load character mappings
        char_to_word = (
            pynini.string_file(get_abs_path("data/address/address_digits.tsv"))
            | pynini.string_file(get_abs_path("data/numbers/zero.tsv"))
        )
        
        # Load address context keywords (Hindi and English)
        address_keywords_hi = pynini.string_file(get_abs_path("data/address/context.tsv"))
        address_keywords_en = pynini.string_file(get_abs_path("data/address/en_context.tsv"))
        address_keywords = address_keywords_hi | address_keywords_en
        
        # Define character sets
        single_digit = NEMO_DIGIT | NEMO_HI_DIGIT
        special_chars = pynini.union("-", "/")
        convertible_char = single_digit | special_chars
        
        # Non-convertible characters (everything else except space)
        non_space_char = pynini.difference(NEMO_CHAR, pynini.union(convertible_char, NEMO_WHITE_SPACE))
        
        # Character-level processor:
        # - Convertible chars -> add space before and after, then convert
        # - Spaces -> keep as single space
        # - Commas -> add space before and after to separate from surrounding words
        # - Other chars -> keep as-is
        
        # For comma, add space before and after it
        comma_processor = insert_space + pynini.accep(",") + insert_space
        
        # For other non-space, non-comma chars, keep as-is
        other_char = pynini.difference(non_space_char, pynini.accep(","))
        
        char_processor = (
            insert_space + pynini.compose(convertible_char, char_to_word) + insert_space
        ) | pynini.accep(NEMO_SPACE) | comma_processor | other_char
        
        # Process entire string character by character
        # This creates a graph that converts all digits/special chars and keeps everything else
        full_string_processor = pynini.closure(char_processor, 1)
        
        # Now we need to only apply this when address context is present
        # Create patterns that match strings containing address keywords
        any_char = pynini.union(NEMO_CHAR, NEMO_WHITE_SPACE)
        
        # Pattern: anything + address keyword + anything
        # This matches any string that contains at least one address context keyword
        has_address_keyword = (
            pynini.closure(any_char) +
            address_keywords +
            pynini.closure(any_char)
        )
        
        # Require that the string contains at least one digit
        has_digit = (
            pynini.closure(any_char) +
            pynini.union(single_digit) +
            pynini.closure(any_char)
        )
        
        # IMPORTANT: Exclude long digit sequences that look like telephone numbers
        # Telephone numbers typically have 10+ consecutive digits
        # Addresses typically have shorter digit sequences (1-5 digits)
        long_digit_sequence = pynini.closure(convertible_char, 10)  # 10+ digits
        has_long_digits = (
            pynini.closure(any_char) +
            long_digit_sequence +
            pynini.closure(any_char)
        )
        
        # Input must:
        # 1. Have address keyword (Hindi or English)
        # 2. Have digits
        # 3. NOT have long digit sequences (phone numbers)
        input_pattern = pynini.intersect(
            pynini.intersect(has_address_keyword, has_digit),
            pynini.difference(pynini.union(any_char).closure(), has_long_digits)
        )
        
        # Apply the character processor to inputs matching the pattern
        address_graph = pynini.compose(input_pattern, full_string_processor)
        
        # Wrap as measure with "address" unit
        graph = (
            pynutil.insert('units: "address" cardinal { integer: "') +
            address_graph +
            pynutil.insert('" } preserve_order: true')
        )
        
        # Lower priority than telephone to avoid conflicts
        # Telephone has weights 0.7-1.0, so use 1.05 to be lower priority
        return pynutil.add_weight(graph, 1.05).optimize()

    def __init__(self, cardinal: GraphFst, decimal: GraphFst):
        super().__init__(name="measure", kind="classify")

        cardinal_graph = (
            cardinal.zero
            | cardinal.digit
            | cardinal.teens_and_ties
            | cardinal.graph_hundreds
            | cardinal.graph_thousands
            | cardinal.graph_ten_thousands
            | cardinal.graph_lakhs
            | cardinal.graph_ten_lakhs
        )
        point = pynutil.delete(".")
        decimal_integers = pynutil.insert("integer_part: \"") + cardinal_graph + pynutil.insert("\"")
        decimal_graph = decimal_integers + point + insert_space + decimal.graph_fractional

        unit_graph = pynini.string_file(get_abs_path("data/measure/unit.tsv"))

        # Load quarterly units from separate files: map (FST) and list (FSA)
        quarterly_units_map = pynini.string_file(get_abs_path("data/measure/quarterly_units_map.tsv"))
        quarterly_units_list = pynini.string_file(get_abs_path("data/measure/quarterly_units_list.tsv"))
        quarterly_units_graph = pynini.union(quarterly_units_map, quarterly_units_list)

        optional_graph_negative = pynini.closure(
            pynutil.insert("negative: ") + pynini.cross("-", "\"true\"") + insert_space,
            0,
            1,
        )

        # Define the quarterly measurements
        quarter = pynini.string_map(
            [
                (HI_POINT_FIVE, HI_SADHE),
                (HI_ONE_POINT_FIVE, HI_DEDH),
                (HI_TWO_POINT_FIVE, HI_DHAI),
            ]
        )
        quarter_graph = pynutil.insert("integer_part: \"") + quarter + pynutil.insert("\"")

        # Define the unit handling
        unit = (
            pynutil.insert(NEMO_SPACE)
            + pynutil.insert("units: \"")
            + unit_graph
            + pynutil.insert("\"")
            + pynutil.insert(NEMO_SPACE)
        )
        units = (
            pynutil.insert(NEMO_SPACE)
            + pynutil.insert("units: \"")
            + quarterly_units_graph
            + pynutil.insert("\"")
            + pynutil.insert(NEMO_SPACE)
        )

        # Handling symbols like x, X, *
        symbol_graph = pynini.string_map(
            [
                ("x", "बाई"),
                ("X", "बाई"),
                ("*", "बाई"),
            ]
        )

        graph_decimal = (
            pynutil.insert("decimal { ")
            + optional_graph_negative
            + decimal_graph
            + pynutil.insert(" }")
            + delete_space
            + unit
        )

<<<<<<< HEAD
        dedh_dhai = pynini.string_map([("१.५", "डेढ़"), ("२.५", "ढाई")])
        dedh_dhai_graph = pynutil.insert("integer: \"") + dedh_dhai + pynutil.insert("\"")

        savva_numbers = cardinal_graph + pynini.cross(".२५", "")
        savva_graph = pynutil.insert("integer: \"सवा ") + savva_numbers + pynutil.insert("\"")

        sadhe_numbers = cardinal_graph + pynini.cross(".५", "")
        sadhe_graph = pynutil.insert("integer: \"साढ़े ") + sadhe_numbers + pynutil.insert("\"")

        paune = pynini.string_file(get_abs_path("data/whitelist/paune_mappings.tsv"))
        paune_numbers = paune + pynini.cross(".७५", "")
        paune_graph = pynutil.insert("integer: \"पौने ") + paune_numbers + pynutil.insert("\"")

        graph_dedh_dhai = (
            pynutil.insert("cardinal { ")
            + optional_graph_negative
            + dedh_dhai_graph
            + pynutil.insert(" }")
            + delete_space
            + units
        )

        graph_savva = (
            pynutil.insert("cardinal { ")
            + optional_graph_negative
            + savva_graph
            + pynutil.insert(" }")
            + delete_space
            + units
        )

        graph_sadhe = (
            pynutil.insert("cardinal { ")
            + optional_graph_negative
            + sadhe_graph
            + pynutil.insert(" }")
            + delete_space
            + units
        )

        graph_paune = (
            pynutil.insert("cardinal { ")
            + optional_graph_negative
=======
        dedh_dhai = pynini.string_map([(HI_ONE_POINT_FIVE, HI_DEDH), (HI_TWO_POINT_FIVE, HI_DHAI)])
        dedh_dhai_graph = pynutil.insert("integer: \"") + dedh_dhai + pynutil.insert("\"")

        savva_numbers = cardinal_graph + pynini.cross(HI_DECIMAL_25, "")
        savva_graph = (
            pynutil.insert("integer: \"")
            + pynutil.insert(HI_SAVVA)
            + pynutil.insert(NEMO_SPACE)
            + savva_numbers
            + pynutil.insert("\"")
        )

        sadhe_numbers = cardinal_graph + pynini.cross(HI_POINT_FIVE, "")
        sadhe_graph = (
            pynutil.insert("integer: \"")
            + pynutil.insert(HI_SADHE)
            + pynutil.insert(NEMO_SPACE)
            + sadhe_numbers
            + pynutil.insert("\"")
        )

        paune = pynini.string_file(get_abs_path("data/whitelist/paune_mappings.tsv"))
        paune_numbers = paune + pynini.cross(HI_DECIMAL_75, "")
        paune_graph = (
            pynutil.insert("integer: \"")
            + pynutil.insert(HI_PAUNE)
            + pynutil.insert(NEMO_SPACE)
            + paune_numbers
            + pynutil.insert("\"")
        )

        graph_dedh_dhai = (
            pynutil.insert("cardinal { ")
            + optional_graph_negative
            + dedh_dhai_graph
            + pynutil.insert(NEMO_SPACE)
            + pynutil.insert("}")
            + delete_space
            + units
        )

        graph_savva = (
            pynutil.insert("cardinal { ")
            + optional_graph_negative
            + savva_graph
            + pynutil.insert(NEMO_SPACE)
            + pynutil.insert("}")
            + delete_space
            + units
        )

        graph_sadhe = (
            pynutil.insert("cardinal { ")
            + optional_graph_negative
            + sadhe_graph
            + pynutil.insert(NEMO_SPACE)
            + pynutil.insert("}")
            + delete_space
            + units
        )

        graph_paune = (
            pynutil.insert("cardinal { ")
            + optional_graph_negative
>>>>>>> fcebf161
            + paune_graph
            + pynutil.insert(" }")
            + delete_space
            + units
        )

        graph_cardinal = (
            pynutil.insert("cardinal { ")
            + optional_graph_negative
            + pynutil.insert("integer: \"")
            + cardinal_graph
            + pynutil.insert("\"")
            + pynutil.insert(NEMO_SPACE)
            + pynutil.insert("}")
            + delete_space
            + unit
        )

        # Handling cardinal clubbed with symbol as single token
        graph_exceptions = (
            pynutil.insert("cardinal { ")
            + optional_graph_negative
            + pynutil.insert("integer: \"")
            + cardinal_graph
            + pynutil.insert("\"")
            + pynutil.insert(" }")
            + pynutil.insert(NEMO_SPACE)
            + pynutil.insert("units: \"")
            + symbol_graph
            + pynutil.insert("\"")
            + pynutil.insert(NEMO_SPACE)
            + pynutil.insert("} }")
            + insert_space
            + pynutil.insert("tokens { cardinal { ")
            + optional_graph_negative
            + pynutil.insert("integer: \"")
            + cardinal_graph
            + pynutil.insert("\"")
        )

        # Get the address graph for digit-by-digit conversion in address contexts
        address_graph = self.get_address_graph(cardinal)
        
        graph = (
<<<<<<< HEAD
            pynutil.add_weight(graph_decimal, 0.01)
            | pynutil.add_weight(graph_cardinal, 0.01)
            | pynutil.add_weight(graph_exceptions, 0.01)
            | pynutil.add_weight(graph_dedh_dhai, 0.001)
            | pynutil.add_weight(graph_savva, 0.005)
            | pynutil.add_weight(graph_sadhe, 0.005)
            | pynutil.add_weight(graph_paune, -0.2)
            | address_graph  # Include address graph
=======
            pynutil.add_weight(graph_decimal, 0.1)
            | pynutil.add_weight(graph_cardinal, 0.1)
            | pynutil.add_weight(graph_exceptions, 0.1)
            | pynutil.add_weight(graph_dedh_dhai, -0.2)
            | pynutil.add_weight(graph_savva, -0.1)
            | pynutil.add_weight(graph_sadhe, -0.1)
            | pynutil.add_weight(graph_paune, -0.5)
>>>>>>> fcebf161
        )
        self.graph = graph.optimize()

        final_graph = self.add_tokens(graph)
        self.fst = final_graph<|MERGE_RESOLUTION|>--- conflicted
+++ resolved
@@ -16,17 +16,6 @@
 from pynini.lib import pynutil
 
 from nemo_text_processing.text_normalization.hi.graph_utils import (
-<<<<<<< HEAD
-    GraphFst,
-    delete_space,
-    insert_space,
-    NEMO_ALPHA,
-    NEMO_DIGIT,
-    NEMO_HI_DIGIT,
-    NEMO_SPACE,
-    NEMO_WHITE_SPACE,
-    NEMO_CHAR,
-=======
     HI_DEDH,
     HI_DHAI,
     HI_PAUNE,
@@ -36,7 +25,6 @@
     GraphFst,
     delete_space,
     insert_space,
->>>>>>> fcebf161
 )
 from nemo_text_processing.text_normalization.hi.utils import get_abs_path
 
@@ -238,51 +226,6 @@
             + unit
         )
 
-<<<<<<< HEAD
-        dedh_dhai = pynini.string_map([("१.५", "डेढ़"), ("२.५", "ढाई")])
-        dedh_dhai_graph = pynutil.insert("integer: \"") + dedh_dhai + pynutil.insert("\"")
-
-        savva_numbers = cardinal_graph + pynini.cross(".२५", "")
-        savva_graph = pynutil.insert("integer: \"सवा ") + savva_numbers + pynutil.insert("\"")
-
-        sadhe_numbers = cardinal_graph + pynini.cross(".५", "")
-        sadhe_graph = pynutil.insert("integer: \"साढ़े ") + sadhe_numbers + pynutil.insert("\"")
-
-        paune = pynini.string_file(get_abs_path("data/whitelist/paune_mappings.tsv"))
-        paune_numbers = paune + pynini.cross(".७५", "")
-        paune_graph = pynutil.insert("integer: \"पौने ") + paune_numbers + pynutil.insert("\"")
-
-        graph_dedh_dhai = (
-            pynutil.insert("cardinal { ")
-            + optional_graph_negative
-            + dedh_dhai_graph
-            + pynutil.insert(" }")
-            + delete_space
-            + units
-        )
-
-        graph_savva = (
-            pynutil.insert("cardinal { ")
-            + optional_graph_negative
-            + savva_graph
-            + pynutil.insert(" }")
-            + delete_space
-            + units
-        )
-
-        graph_sadhe = (
-            pynutil.insert("cardinal { ")
-            + optional_graph_negative
-            + sadhe_graph
-            + pynutil.insert(" }")
-            + delete_space
-            + units
-        )
-
-        graph_paune = (
-            pynutil.insert("cardinal { ")
-            + optional_graph_negative
-=======
         dedh_dhai = pynini.string_map([(HI_ONE_POINT_FIVE, HI_DEDH), (HI_TWO_POINT_FIVE, HI_DHAI)])
         dedh_dhai_graph = pynutil.insert("integer: \"") + dedh_dhai + pynutil.insert("\"")
 
@@ -347,7 +290,6 @@
         graph_paune = (
             pynutil.insert("cardinal { ")
             + optional_graph_negative
->>>>>>> fcebf161
             + paune_graph
             + pynutil.insert(" }")
             + delete_space
@@ -392,16 +334,6 @@
         address_graph = self.get_address_graph(cardinal)
         
         graph = (
-<<<<<<< HEAD
-            pynutil.add_weight(graph_decimal, 0.01)
-            | pynutil.add_weight(graph_cardinal, 0.01)
-            | pynutil.add_weight(graph_exceptions, 0.01)
-            | pynutil.add_weight(graph_dedh_dhai, 0.001)
-            | pynutil.add_weight(graph_savva, 0.005)
-            | pynutil.add_weight(graph_sadhe, 0.005)
-            | pynutil.add_weight(graph_paune, -0.2)
-            | address_graph  # Include address graph
-=======
             pynutil.add_weight(graph_decimal, 0.1)
             | pynutil.add_weight(graph_cardinal, 0.1)
             | pynutil.add_weight(graph_exceptions, 0.1)
@@ -409,7 +341,6 @@
             | pynutil.add_weight(graph_savva, -0.1)
             | pynutil.add_weight(graph_sadhe, -0.1)
             | pynutil.add_weight(graph_paune, -0.5)
->>>>>>> fcebf161
         )
         self.graph = graph.optimize()
 
