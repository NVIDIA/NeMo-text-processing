# Copyright (c) 2024, NVIDIA CORPORATION & AFFILIATES.  All rights reserved.
#
# Licensed under the Apache License, Version 2.0 (the "License");
# you may not use this file except in compliance with the License.
# You may obtain a copy of the License at
#
#     http://www.apache.org/licenses/LICENSE-2.0
#
# Unless required by applicable law or agreed to in writing, software
# distributed under the License is distributed on an "AS IS" BASIS,
# WITHOUT WARRANTIES OR CONDITIONS OF ANY KIND, either express or implied.
# See the License for the specific language governing permissions and
# limitations under the License.

import pynini
from pynini.lib import pynutil

from nemo_text_processing.text_normalization.hi.graph_utils import (
    NEMO_HI_DIGIT,
    NEMO_HI_NON_ZERO,
    NEMO_HI_ZERO,
    GraphFst,
    insert_space,
)
from nemo_text_processing.text_normalization.hi.utils import get_abs_path

days = pynini.string_file(get_abs_path("data/date/days.tsv"))
months = pynini.string_file(get_abs_path("data/date/months.tsv"))
year_suffix = pynini.string_file(get_abs_path("data/date/year_suffix.tsv"))
digit = pynini.string_file(get_abs_path("data/numbers/digit.tsv"))
teens_ties = pynini.string_file(get_abs_path("data/numbers/teens_and_ties.tsv"))
teens_and_ties = pynutil.add_weight(teens_ties, -0.1)
<<<<<<< HEAD
=======

# Read suffixes from file into a list
with open(get_abs_path("data/date/suffixes.tsv"), "r", encoding="utf-8") as f:
    suffixes_list = f.read().splitlines()
with open(get_abs_path("data/date/prefixes.tsv"), "r", encoding="utf-8") as f:
    prefixes_list = f.read().splitlines()

# Create union of suffixes and prefixes
suffix_union = pynini.union(*suffixes_list)
prefix_union = pynini.union(*prefixes_list)
>>>>>>> 6106efc4


class DateFst(GraphFst):
    """
    Finite state transducer for classifying date, e.g.
        "०१-०४-२०२४" -> date { day: "एक" month: "अप्रैल" year: "दो हज़ार चौबीस" }
        "०४-०१-२०२४" -> date { month: "अप्रैल" day: "एक" year: "दो हज़ार चौबीस" }


    Args:
        cardinal: cardinal GraphFst
        deterministic: if True will provide a single transduction option,
            for False multiple transduction are generated (used for audio-based normalization)
    """

    def __init__(self, cardinal: GraphFst):
        super().__init__(name="date", kind="classify")

        graph_year_thousands = pynini.compose(
            (NEMO_HI_DIGIT + NEMO_HI_ZERO + NEMO_HI_DIGIT + NEMO_HI_DIGIT), cardinal.graph_thousands
        )
        graph_year_hundreds_as_thousands = pynini.compose(
            (NEMO_HI_DIGIT + NEMO_HI_NON_ZERO + NEMO_HI_DIGIT + NEMO_HI_DIGIT), cardinal.graph_hundreds_as_thousand
        )

        cardinal_graph = (
            digit | teens_and_ties | cardinal.graph_hundreds | graph_year_thousands | graph_year_hundreds_as_thousands
        )

        graph_year = graph_year_thousands | graph_year_hundreds_as_thousands

        delete_dash = pynutil.delete("-")
        delete_slash = pynutil.delete("/")
        delete_comma = pynutil.delete(",")

        days_graph = pynutil.insert("day: \"") + days + pynutil.insert("\"") + insert_space

        months_graph = pynutil.insert("month: \"") + months + pynutil.insert("\"") + insert_space

        years_graph = pynutil.insert("year: \"") + graph_year + pynutil.insert("\"") + insert_space

        graph_dd_mm = days_graph + delete_dash + months_graph

        graph_mm_dd = months_graph + delete_dash + days_graph

        graph_mm_dd += pynutil.insert(" preserve_order: true ")

        # Graph for era
        era_graph = pynutil.insert("era: \"") + year_suffix + pynutil.insert("\"") + insert_space

        range_graph = pynini.cross("-", "से")

        # Graph for year
        century_number = pynini.compose(pynini.closure(NEMO_HI_DIGIT, 1), cardinal_graph) + pynini.accep("वीं")
<<<<<<< HEAD
        century_text = pynutil.insert("text: \"") + century_number + pynutil.insert("\"") + insert_space

        # Graph for year
        year_number = graph_year + pynini.union(
            " में", " का", " की", " के", " से", " तक", " ईस्वी", " शताब्दी", " दशक", " सदी"
        )
        year_text = pynutil.insert("text: \"") + year_number + pynutil.insert("\"") + insert_space

        year_prefix = (
            pynutil.insert("text: \"")
            + pynini.union("सन् ", "सन ", "साल ")
            + insert_space
            + graph_year
            + pynutil.insert("\"")
        )
=======
        century_text = pynutil.insert("era: \"") + century_number + pynutil.insert("\"") + insert_space

        # Updated logic to use suffix_union
        year_number = graph_year + suffix_union
        year_text = pynutil.insert("era: \"") + year_number + pynutil.insert("\"") + insert_space

        # Updated logic to use prefix_union
        year_prefix = pynutil.insert("era: \"") + prefix_union + insert_space + graph_year + pynutil.insert("\"")
>>>>>>> 6106efc4

        graph_dd_mm_yyyy = (
            days_graph + (delete_dash | delete_slash) + months_graph + (delete_dash | delete_slash) + years_graph
        )

        graph_mm_dd_yyyy = (
            months_graph + (delete_dash | delete_slash) + days_graph + (delete_dash | delete_slash) + years_graph
        )

        graph_mm_dd_yyyy += pynutil.insert(" preserve_order: true ")

        graph_mm_yyyy = months_graph + delete_dash + insert_space + years_graph

        graph_year_suffix = era_graph

<<<<<<< HEAD
        comma_graph = pynutil.insert("text: \"") + delete_comma + insert_space + graph_year + pynutil.insert("\"")

        graph_range = (
            pynutil.insert("text: \"")
=======
        graph_range = (
            pynutil.insert("era: \"")
>>>>>>> 6106efc4
            + cardinal_graph
            + insert_space
            + range_graph
            + insert_space
            + cardinal_graph
            + pynutil.insert("\"")
            + pynutil.insert(" preserve_order: true ")
        )

        # default assume dd_mm_yyyy

        final_graph = (
            pynutil.add_weight(graph_dd_mm, -0.001)
            | graph_mm_dd
            | pynutil.add_weight(graph_dd_mm_yyyy, -0.001)
            | graph_mm_dd_yyyy
            | pynutil.add_weight(graph_mm_yyyy, -0.2)
            | pynutil.add_weight(graph_year_suffix, -0.001)
            | pynutil.add_weight(graph_range, -0.005)
            | pynutil.add_weight(century_text, -0.001)
            | pynutil.add_weight(year_text, -0.001)
            | pynutil.add_weight(year_prefix, -0.009)
<<<<<<< HEAD
            | comma_graph
=======
>>>>>>> 6106efc4
        )

        self.final_graph = final_graph.optimize()

        self.fst = self.add_tokens(self.final_graph)<|MERGE_RESOLUTION|>--- conflicted
+++ resolved
@@ -30,8 +30,6 @@
 digit = pynini.string_file(get_abs_path("data/numbers/digit.tsv"))
 teens_ties = pynini.string_file(get_abs_path("data/numbers/teens_and_ties.tsv"))
 teens_and_ties = pynutil.add_weight(teens_ties, -0.1)
-<<<<<<< HEAD
-=======
 
 # Read suffixes from file into a list
 with open(get_abs_path("data/date/suffixes.tsv"), "r", encoding="utf-8") as f:
@@ -42,7 +40,6 @@
 # Create union of suffixes and prefixes
 suffix_union = pynini.union(*suffixes_list)
 prefix_union = pynini.union(*prefixes_list)
->>>>>>> 6106efc4
 
 
 class DateFst(GraphFst):
@@ -97,23 +94,6 @@
 
         # Graph for year
         century_number = pynini.compose(pynini.closure(NEMO_HI_DIGIT, 1), cardinal_graph) + pynini.accep("वीं")
-<<<<<<< HEAD
-        century_text = pynutil.insert("text: \"") + century_number + pynutil.insert("\"") + insert_space
-
-        # Graph for year
-        year_number = graph_year + pynini.union(
-            " में", " का", " की", " के", " से", " तक", " ईस्वी", " शताब्दी", " दशक", " सदी"
-        )
-        year_text = pynutil.insert("text: \"") + year_number + pynutil.insert("\"") + insert_space
-
-        year_prefix = (
-            pynutil.insert("text: \"")
-            + pynini.union("सन् ", "सन ", "साल ")
-            + insert_space
-            + graph_year
-            + pynutil.insert("\"")
-        )
-=======
         century_text = pynutil.insert("era: \"") + century_number + pynutil.insert("\"") + insert_space
 
         # Updated logic to use suffix_union
@@ -122,7 +102,6 @@
 
         # Updated logic to use prefix_union
         year_prefix = pynutil.insert("era: \"") + prefix_union + insert_space + graph_year + pynutil.insert("\"")
->>>>>>> 6106efc4
 
         graph_dd_mm_yyyy = (
             days_graph + (delete_dash | delete_slash) + months_graph + (delete_dash | delete_slash) + years_graph
@@ -138,15 +117,8 @@
 
         graph_year_suffix = era_graph
 
-<<<<<<< HEAD
-        comma_graph = pynutil.insert("text: \"") + delete_comma + insert_space + graph_year + pynutil.insert("\"")
-
-        graph_range = (
-            pynutil.insert("text: \"")
-=======
         graph_range = (
             pynutil.insert("era: \"")
->>>>>>> 6106efc4
             + cardinal_graph
             + insert_space
             + range_graph
@@ -169,10 +141,6 @@
             | pynutil.add_weight(century_text, -0.001)
             | pynutil.add_weight(year_text, -0.001)
             | pynutil.add_weight(year_prefix, -0.009)
-<<<<<<< HEAD
-            | comma_graph
-=======
->>>>>>> 6106efc4
         )
 
         self.final_graph = final_graph.optimize()
