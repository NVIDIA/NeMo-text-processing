--- conflicted
+++ resolved
@@ -69,7 +69,6 @@
         if cache_dir is not None and cache_dir != "None":
             os.makedirs(cache_dir, exist_ok=True)
             whitelist_file = os.path.basename(whitelist) if whitelist else ""
-<<<<<<< HEAD
             far_file = generate_far_filename(
                 language="hi",
                 mode="tn",
@@ -79,11 +78,6 @@
                 project_input=project_input,
                 input_case=input_case,
                 whitelist_file=whitelist_file
-=======
-            far_file = os.path.join(
-                cache_dir,
-                f"hi_tn_{deterministic}_deterministic_{input_case}_{whitelist_file}_tokenize.far",
->>>>>>> ef769e78
             )
         if not overwrite_cache and far_file and os.path.exists(far_file):
             self.fst = pynini.Far(far_file, mode="r")["tokenize_and_classify"]
@@ -122,11 +116,7 @@
             logging.debug(f"measure: {time.time() - start_time: .2f}s -- {measure_graph.num_states()} nodes")
 
             start_time = time.time()
-<<<<<<< HEAD
             money = MoneyFst(cardinal=cardinal, decimal=decimal, project_input=project_input)
-=======
-            money = MoneyFst(cardinal=cardinal)
->>>>>>> ef769e78
             money_graph = money.fst
             logging.debug(f"money: {time.time() - start_time: .2f}s -- {money_graph.num_states()} nodes")
 
