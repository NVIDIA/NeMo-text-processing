--- conflicted
+++ resolved
@@ -24,15 +24,10 @@
 class MoneyFst(GraphFst):
     """
     Finite state transducer for classifying money, suppletive aware, e.g.
-<<<<<<< HEAD
         ₹५० -> money { money { currency_maj: "रुपए" integer_part: "पचास" }
         ₹५०.५० -> money { currency_maj: "रुपए" integer_part: "पचास" fractional_part: "पचास" currency_min: "centiles" }
         ₹०.५० -> money { currency_maj: "रुपए" integer_part: "शून्य" fractional_part: "पचास" currency_min: "centiles" }
     Note that the 'centiles' string is a placeholder to handle by the verbalizer by applying the corresponding minor currency denomination
-=======
-        ₹1 -> money { currency: "रुपए" integer_part: "एक" }
-        ₹1.2 -> money { currency: "रुपए" integer_part: "एक" fractional_part: "दो" }
->>>>>>> 3e4ac3eb
 
     Args:
         cardinal: CardinalFst
