# Copyright (c) 2024, NVIDIA CORPORATION.  All rights reserved.
#
# Licensed under the Apache License, Version 2.0 (the "License");
# you may not use this file except in compliance with the License.
# You may obtain a copy of the License at
#
#     http://www.apache.org/licenses/LICENSE-2.0
#
# Unless required by applicable law or agreed to in writing, software
# distributed under the License is distributed on an "AS IS" BASIS,
# WITHOUT WARRANTIES OR CONDITIONS OF ANY KIND, either express or implied.
# See the License for the specific language governing permissions and
# limitations under the License.

import pynini
from pynini.lib import pynutil

from nemo_text_processing.text_normalization.en.graph_utils import GraphFst, insert_space
from nemo_text_processing.text_normalization.hi.utils import get_abs_path

currency_graph = pynini.string_file(get_abs_path("data/money/currency.tsv"))


class MoneyFst(GraphFst):
    """
    Finite state transducer for classifying money, suppletive aware, e.g.
        ₹५० -> money { money { currency_maj: "रुपए" integer_part: "पचास" }
        ₹५०.५० -> money { currency_maj: "रुपए" integer_part: "पचास" fractional_part: "पचास" currency_min: "centiles" }
        ₹०.५० -> money { currency_maj: "रुपए" integer_part: "शून्य" fractional_part: "पचास" currency_min: "centiles" }
    Note that the 'centiles' string is a placeholder to handle by the verbalizer by applying the corresponding minor currency denomination

    Args:
        cardinal: CardinalFst
        decimal: DecimalFst
        deterministic: if True will provide a single transduction option,
            for False multiple transduction are generated (used for audio-based normalization)
    """

<<<<<<< HEAD
    def __init__(
        self,
        cardinal: GraphFst,
        decimal: GraphFst,
        project_input: bool = False
    ):
        super().__init__(name="money", kind="classify", project_input=project_input)
=======
    def __init__(self, cardinal: GraphFst):
        super().__init__(name="money", kind="classify")
>>>>>>> ef769e78

        cardinal_graph = cardinal.final_graph

        optional_graph_negative = pynini.closure(
            pynutil.insert("negative: ") + pynini.cross("-", "\"true\"") + insert_space,
            0,
            1,
        )
        currency_major = pynutil.insert('currency_maj: "') + currency_graph + pynutil.insert('"')
        integer = pynutil.insert('integer_part: "') + cardinal_graph + pynutil.insert('"')
        fraction = pynutil.insert('fractional_part: "') + cardinal_graph + pynutil.insert('"')
        currency_minor = pynutil.insert('currency_min: "') + pynutil.insert("centiles") + pynutil.insert('"')

        graph_major_only = optional_graph_negative + currency_major + insert_space + integer
        graph_major_and_minor = (
            optional_graph_negative
            + currency_major
            + insert_space
            + integer
            + pynini.cross(".", " ")
            + fraction
            + insert_space
            + currency_minor
        )

        graph_currencies = graph_major_only | graph_major_and_minor

        graph = graph_currencies.optimize()
        final_graph = self.add_tokens(graph)
        self.fst = final_graph<|MERGE_RESOLUTION|>--- conflicted
+++ resolved
@@ -31,23 +31,16 @@
 
     Args:
         cardinal: CardinalFst
-        decimal: DecimalFst
         deterministic: if True will provide a single transduction option,
             for False multiple transduction are generated (used for audio-based normalization)
     """
 
-<<<<<<< HEAD
     def __init__(
         self,
         cardinal: GraphFst,
-        decimal: GraphFst,
         project_input: bool = False
     ):
         super().__init__(name="money", kind="classify", project_input=project_input)
-=======
-    def __init__(self, cardinal: GraphFst):
-        super().__init__(name="money", kind="classify")
->>>>>>> ef769e78
 
         cardinal_graph = cardinal.final_graph
 
