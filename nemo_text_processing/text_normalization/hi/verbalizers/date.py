# Copyright (c) 2024, NVIDIA CORPORATION & AFFILIATES.  All rights reserved.
#
# Licensed under the Apache License, Version 2.0 (the "License");
# you may not use this file except in compliance with the License.
# You may obtain a copy of the License at
#
#     http://www.apache.org/licenses/LICENSE-2.0
#
# Unless required by applicable law or agreed to in writing, software
# distributed under the License is distributed on an "AS IS" BASIS,
# WITHOUT WARRANTIES OR CONDITIONS OF ANY KIND, either express or implied.
# See the License for the specific language governing permissions and
# limitations under the License.

import pynini
from pynini.lib import pynutil

from nemo_text_processing.text_normalization.hi.graph_utils import NEMO_NOT_QUOTE, NEMO_SPACE, GraphFst, delete_space


class DateFst(GraphFst):
    """
    Finite state transducer for verbalizing date, e.g.
        date { day: "एक" month: "अप्रैल" year: "दो हज़ार चौबीस" } -> "एक अप्रैल दो हज़ार चौबीस"
        date { month: "अप्रैल" day: "एक" year: "दो हज़ार चौबीस" } -> "अप्रैल एक दो हज़ार चौबीस"


    Args:
        deterministic: if True will provide a single transduction option,
            for False multiple transduction are generated (used for audio-based normalization)
    """

    def __init__(self):
        super().__init__(name="date", kind="verbalize")

        day = pynutil.delete("day: \"") + pynini.closure(NEMO_NOT_QUOTE, 1) + pynutil.delete("\"")

        month = pynutil.delete("month: \"") + pynini.closure(NEMO_NOT_QUOTE, 1) + pynutil.delete("\"")

        year = pynutil.delete("year: \"") + pynini.closure(NEMO_NOT_QUOTE, 1) + pynutil.delete("\"")

        graph_era = pynutil.delete("era: \"") + pynini.closure(NEMO_NOT_QUOTE, 1) + pynutil.delete("\"")

<<<<<<< HEAD
        graph_range = pynutil.delete("text: \"") + pynini.closure(NEMO_NOT_QUOTE, 1) + pynutil.delete("\"")

=======
>>>>>>> 6106efc4
        graph_dd_mm = day + NEMO_SPACE + month

        graph_mm_dd = month + NEMO_SPACE + day

        graph_dd_mm_yyyy = day + NEMO_SPACE + month + NEMO_SPACE + year

        graph_mm_dd_yyyy = month + NEMO_SPACE + day + NEMO_SPACE + year

        graph_mm_yyyy = month + NEMO_SPACE + year

        optional_preserve_order = pynini.closure(
            pynutil.delete("preserve_order:") + delete_space + pynutil.delete("true") + delete_space
            | pynutil.delete("field_order:")
            + delete_space
            + pynutil.delete("\"")
            + NEMO_NOT_QUOTE
            + pynutil.delete("\"")
            + delete_space
        )

        self.graph = (
<<<<<<< HEAD
            (graph_dd_mm | graph_mm_dd | graph_dd_mm_yyyy | graph_mm_dd_yyyy | graph_mm_yyyy | graph_era | graph_range)
=======
            (graph_dd_mm | graph_mm_dd | graph_dd_mm_yyyy | graph_mm_dd_yyyy | graph_mm_yyyy | graph_era)
>>>>>>> 6106efc4
            + delete_space
            + optional_preserve_order
        )

        final_graph = self.graph

        delete_tokens = self.delete_tokens(final_graph)

        self.fst = delete_tokens.optimize()<|MERGE_RESOLUTION|>--- conflicted
+++ resolved
@@ -41,11 +41,6 @@
 
         graph_era = pynutil.delete("era: \"") + pynini.closure(NEMO_NOT_QUOTE, 1) + pynutil.delete("\"")
 
-<<<<<<< HEAD
-        graph_range = pynutil.delete("text: \"") + pynini.closure(NEMO_NOT_QUOTE, 1) + pynutil.delete("\"")
-
-=======
->>>>>>> 6106efc4
         graph_dd_mm = day + NEMO_SPACE + month
 
         graph_mm_dd = month + NEMO_SPACE + day
@@ -67,11 +62,7 @@
         )
 
         self.graph = (
-<<<<<<< HEAD
-            (graph_dd_mm | graph_mm_dd | graph_dd_mm_yyyy | graph_mm_dd_yyyy | graph_mm_yyyy | graph_era | graph_range)
-=======
             (graph_dd_mm | graph_mm_dd | graph_dd_mm_yyyy | graph_mm_dd_yyyy | graph_mm_yyyy | graph_era)
->>>>>>> 6106efc4
             + delete_space
             + optional_preserve_order
         )
