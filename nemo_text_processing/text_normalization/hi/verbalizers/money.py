# Copyright (c) 2024, NVIDIA CORPORATION.  All rights reserved.
#
# Licensed under the Apache License, Version 2.0 (the "License");
# you may not use this file except in compliance with the License.
# You may obtain a copy of the License at
#
#     http://www.apache.org/licenses/LICENSE-2.0
#
# Unless required by applicable law or agreed to in writing, software
# distributed under the License is distributed on an "AS IS" BASIS,
# WITHOUT WARRANTIES OR CONDITIONS OF ANY KIND, either express or implied.
# See the License for the specific language governing permissions and
# limitations under the License.

import pynini
from pynini.lib import pynutil

<<<<<<< HEAD
from nemo_text_processing.text_normalization.en.graph_utils import NEMO_NOT_QUOTE, GraphFst, delete_space, insert_space
=======
major_minor_currencies = {
    "रुपए": "पैसे",
    "पाउंड": "पेंस",
    "वॉन": "जिओन",
    "डॉलर": "सेंट",
    "लीरा": "कुरस",
    "टका": "पैसे",
    "येन": "सेन",
    "नाइरा": "कोबो",
    "यूरो": "सेंट",
}
from nemo_text_processing.text_normalization.hi.graph_utils import NEMO_NOT_QUOTE, NEMO_SPACE, GraphFst
>>>>>>> ef769e78


class MoneyFst(GraphFst):
    """
    Finite state transducer for verbalizing money, e.g.
        money { integer_part: "बारह" currency_maj: "रुपए" } -> बारह रुपए
        money { integer_part: "बारह" currency_maj: "रुपए" fractional_part: "पचास" currency_min: "centiles" } -> बारह रुपए पचास पैसे
        money { currency_maj: "रुपए" integer_part: "शून्य" fractional_part: "पचास" currency_min: "centiles" } -> पचास पैसे

    Args:
        cardinal: CardinalFst
        decimal: DecimalFst
        deterministic: if True will provide a single transduction option,
            for False multiple transduction are generated (used for audio-based normalization)
    """

<<<<<<< HEAD
    def __init__(
        self,
        cardinal: GraphFst,
        decimal: GraphFst,
        project_input: bool = False
    ):
        super().__init__(name="money", kind="verbalize", project_input=project_input)
=======
    def __init__(self):
        super().__init__(name="money", kind="verbalize")
>>>>>>> ef769e78

        currency_major = pynutil.delete('currency_maj: "') + pynini.closure(NEMO_NOT_QUOTE, 1) + pynutil.delete('"')

        integer_part = pynutil.delete('integer_part: "') + pynini.closure(NEMO_NOT_QUOTE, 1) + pynutil.delete('"')

        fractional_part = (
            pynutil.delete('fractional_part: "') + pynini.closure(NEMO_NOT_QUOTE, 1) + pynutil.delete('"')
        )

        # Handles major denominations only
        graph_major_only = integer_part + pynini.accep(NEMO_SPACE) + currency_major

        # Handles both major and minor denominations
        major_minor_graphs = []

        # Handles minor denominations only
        minor_graphs = []

        # Logic for handling minor denominations
        for major, minor in major_minor_currencies.items():
            graph_major = pynutil.delete('currency_maj: "') + pynini.accep(major) + pynutil.delete('"')
            graph_minor = pynutil.delete('currency_min: "') + pynini.cross("centiles", minor) + pynutil.delete('"')
            graph_major_minor_partial = (
                integer_part
                + pynini.accep(NEMO_SPACE)
                + graph_major
                + pynini.accep(NEMO_SPACE)
                + fractional_part
                + pynini.accep(NEMO_SPACE)
                + graph_minor
            )
            major_minor_graphs.append(graph_major_minor_partial)

            graph_minor_partial = (
                pynutil.delete('integer_part: "शून्य"')
                + pynutil.delete(NEMO_SPACE)
                + pynutil.delete('currency_maj: "')
                + pynutil.delete(major)
                + pynutil.delete('"')
                + pynutil.delete(NEMO_SPACE)
                + fractional_part
                + pynini.accep(NEMO_SPACE)
                + graph_minor
            )
            minor_graphs.append(graph_minor_partial)

        graph_major_minor = pynini.union(*major_minor_graphs)
        graph_minor_only = pynini.union(*minor_graphs)

        graph = graph_major_only | graph_major_minor | pynutil.add_weight(graph_minor_only, -0.1)

        delete_tokens = self.delete_tokens(graph)
        self.fst = delete_tokens.optimize()<|MERGE_RESOLUTION|>--- conflicted
+++ resolved
@@ -15,9 +15,6 @@
 import pynini
 from pynini.lib import pynutil
 
-<<<<<<< HEAD
-from nemo_text_processing.text_normalization.en.graph_utils import NEMO_NOT_QUOTE, GraphFst, delete_space, insert_space
-=======
 major_minor_currencies = {
     "रुपए": "पैसे",
     "पाउंड": "पेंस",
@@ -30,7 +27,6 @@
     "यूरो": "सेंट",
 }
 from nemo_text_processing.text_normalization.hi.graph_utils import NEMO_NOT_QUOTE, NEMO_SPACE, GraphFst
->>>>>>> ef769e78
 
 
 class MoneyFst(GraphFst):
@@ -47,7 +43,6 @@
             for False multiple transduction are generated (used for audio-based normalization)
     """
 
-<<<<<<< HEAD
     def __init__(
         self,
         cardinal: GraphFst,
@@ -55,10 +50,6 @@
         project_input: bool = False
     ):
         super().__init__(name="money", kind="verbalize", project_input=project_input)
-=======
-    def __init__(self):
-        super().__init__(name="money", kind="verbalize")
->>>>>>> ef769e78
 
         currency_major = pynutil.delete('currency_maj: "') + pynini.closure(NEMO_NOT_QUOTE, 1) + pynutil.delete('"')
 
