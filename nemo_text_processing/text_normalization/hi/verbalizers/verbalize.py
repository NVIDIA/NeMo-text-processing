# Copyright (c) 2024, NVIDIA CORPORATION.  All rights reserved.
#
# Licensed under the Apache License, Version 2.0 (the "License");
# you may not use this file except in compliance with the License.
# You may obtain a copy of the License at
#
#     http://www.apache.org/licenses/LICENSE-2.0
#
# Unless required by applicable law or agreed to in writing, software
# distributed under the License is distributed on an "AS IS" BASIS,
# WITHOUT WARRANTIES OR CONDITIONS OF ANY KIND, either express or implied.
# See the License for the specific language governing permissions and
# limitations under the License.

from nemo_text_processing.text_normalization.en.graph_utils import GraphFst
from nemo_text_processing.text_normalization.hi.verbalizers.cardinal import CardinalFst
from nemo_text_processing.text_normalization.hi.verbalizers.date import DateFst
from nemo_text_processing.text_normalization.hi.verbalizers.decimal import DecimalFst
from nemo_text_processing.text_normalization.hi.verbalizers.fraction import FractionFst
from nemo_text_processing.text_normalization.hi.verbalizers.measure import MeasureFst
from nemo_text_processing.text_normalization.hi.verbalizers.money import MoneyFst
from nemo_text_processing.text_normalization.hi.verbalizers.time import TimeFst
from nemo_text_processing.text_normalization.hi.verbalizers.whitelist import WhiteListFst


class VerbalizeFst(GraphFst):
    """
    Composes other verbalizer grammars.
    For deployment, this grammar will be compiled and exported to OpenFst Finite State Archive (FAR) File.
    More details to deployment at NeMo/tools/text_processing_deployment.

    Args:
        deterministic: if True will provide a single transduction option,
            for False multiple options (used for audio-based normalization)
    """

    def __init__(self, deterministic: bool = True, project_input: bool = False):
        super().__init__(name="verbalize", kind="verbalize", deterministic=deterministic)

        cardinal = CardinalFst(deterministic=deterministic, project_input=project_input)
        cardinal_graph = cardinal.fst

        decimal = DecimalFst(deterministic=deterministic, project_input=project_input)
        decimal_graph = decimal.fst

        fraction = FractionFst(cardinal=cardinal, deterministic=deterministic, project_input=project_input)
        fraction_graph = fraction.fst

        date = DateFst(project_input=project_input)
        date_graph = date.fst

        time = TimeFst(project_input=project_input)
        time_graph = time.fst

        measure = MeasureFst(cardinal=cardinal, decimal=decimal, project_input=project_input)
        measure_graph = measure.fst

<<<<<<< HEAD
        money = MoneyFst(cardinal=cardinal, decimal=decimal, project_input=project_input)
=======
        money = MoneyFst()
>>>>>>> ef769e78
        money_graph = money.fst

        whitelist_graph = WhiteListFst(deterministic=deterministic).fst

        graph = (
            cardinal_graph
            | decimal_graph
            | fraction_graph
            | date_graph
            | time_graph
            | measure_graph
            | money_graph
            | whitelist_graph
        )

        self.fst = graph<|MERGE_RESOLUTION|>--- conflicted
+++ resolved
@@ -55,11 +55,7 @@
         measure = MeasureFst(cardinal=cardinal, decimal=decimal, project_input=project_input)
         measure_graph = measure.fst
 
-<<<<<<< HEAD
         money = MoneyFst(cardinal=cardinal, decimal=decimal, project_input=project_input)
-=======
-        money = MoneyFst()
->>>>>>> ef769e78
         money_graph = money.fst
 
         whitelist_graph = WhiteListFst(deterministic=deterministic).fst
