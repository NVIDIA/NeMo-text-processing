--- conflicted
+++ resolved
@@ -17,6 +17,7 @@
 
 from nemo_text_processing.text_normalization.de.utils import get_abs_path
 from nemo_text_processing.text_normalization.en.graph_utils import (
+    NEMO_ALPHA,
     NEMO_ALPHA,
     NEMO_NOT_QUOTE,
     NEMO_SIGMA,
@@ -57,13 +58,9 @@
             get_abs_path("data/electronic/server_name.tsv")
         )
         domain_common = pynini.string_file(get_abs_path("data/electronic/domain.tsv"))
-<<<<<<< HEAD
         abbreviations = pynini.string_file(
             get_abs_path("data/electronic/abbreviations.tsv")
         )
-=======
-        abbreviations = pynini.string_file(get_abs_path("data/electronic/abbreviations.tsv"))
->>>>>>> 7634e0be
 
         def add_space_after_char():
             return pynini.closure(NEMO_NOT_QUOTE - pynini.accep(" ") + insert_space) + (
@@ -85,26 +82,6 @@
         domain = convert_defaults + pynini.closure(insert_space + convert_defaults)
         domain @= verbalize_characters
 
-        # Vebalizes common hyphenated nominal compounds (e.g. 3D-Drucker)
-        verbalized_abbreviations = pynini.project(abbreviations, "output")
-        DE_CHARS = pynini.union(*"äöüß")
-        compound_b_sigma_star = pynini.closure((NEMO_ALPHA | DE_CHARS), 1)
-        compound_a = (
-            pynutil.delete("fragment_id:")
-            + pynutil.delete(NEMO_SPACE)
-            + pynutil.delete('"')
-            + verbalized_abbreviations
-            + pynutil.delete('"')
-        )
-        compound_b = (
-            pynutil.delete("fragment_id:")
-            + pynutil.delete(NEMO_SPACE)
-            + pynutil.delete('"')
-            + compound_b_sigma_star
-            + pynutil.delete('"')
-        )
-        graph_compound = compound_a + pynini.accep("-") + compound_b
-
         domain = pynutil.delete('domain: "') + domain + pynutil.delete('"')
         protocol = (
             pynutil.delete('protocol: "')
@@ -112,23 +89,12 @@
             @ pynini.cdrewrite(graph_symbols, "", "", NEMO_SIGMA)
             + pynutil.delete('"')
         )
-        self.graph = (
-            (pynini.closure(protocol + NEMO_SPACE, 0, 1) + domain)
-<<<<<<< HEAD
-            | (
-                user_name + NEMO_SPACE + pynutil.insert("at ") + domain
-                | (pynutil.insert("at ") + user_name)
-            )
-            | graph_compound
+        self.graph = (pynini.closure(protocol + NEMO_SPACE, 0, 1) + domain) | (
+            user_name + NEMO_SPACE + pynutil.insert("at ") + domain
+            | (pynutil.insert("at ") + user_name)
         )
 
         # normalizes sentence-final periods following URLs
-=======
-            | (user_name + NEMO_SPACE + pynutil.insert("at ") + domain | (pynutil.insert("at ") + user_name))
-            | graph_compound
-        )
-
->>>>>>> 7634e0be
         delete_tokens = self.delete_tokens(self.graph + delete_preserve_order)
         preserve_final_period = pynini.cdrewrite(
             pynini.cross(" punkt", "."), "", "[EOS]", NEMO_SIGMA
