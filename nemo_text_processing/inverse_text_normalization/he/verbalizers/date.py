# Copyright (c) 2021, NVIDIA CORPORATION.  All rights reserved.
#
# Licensed under the Apache License, Version 2.0 (the "License");
# you may not use this file except in compliance with the License.
# You may obtain a copy of the License at
#
#     http://www.apache.org/licenses/LICENSE-2.0
#
# Unless required by applicable law or agreed to in writing, software
# distributed under the License is distributed on an "AS IS" BASIS,
# WITHOUT WARRANTIES OR CONDITIONS OF ANY KIND, either express or implied.
# See the License for the specific language governing permissions and
# limitations under the License.

import pynini
from pynini.lib import pynutil

from nemo_text_processing.inverse_text_normalization.he.graph_utils import (
    NEMO_NOT_QUOTE,
    GraphFst,
    delete_space,
<<<<<<< HEAD
    delete_zero_or_one_space,
    insert_space,
=======
    insert_space,
    delete_zero_or_one_space,
>>>>>>> 88e2cb5e
)


class DateFst(GraphFst):
    """
    Finite state transducer for verbalizing date,
        e.g. { day_prefix: "ה" day: "1" month_prefix: "ב" month: "6" year: "2012" } -> ה-1.6.2012
    """

    def __init__(self):
        super().__init__(name="date", kind="verbalize")

        day_prefix = (
                pynutil.delete("day_prefix:")
                + delete_space
                + pynutil.delete("\"")
                + pynini.closure(NEMO_NOT_QUOTE, 1)
                + pynutil.insert('-')
                + pynutil.delete("\"")
        )

        day = (
            pynutil.delete("day:")
            + delete_space
            + pynutil.delete("\"")
            + pynini.closure(NEMO_NOT_QUOTE, 1, 2)
            + pynutil.insert('.')
            + pynutil.delete("\"")
            + delete_space
        )

        month_prefix_ignore = (
                pynutil.delete("month_prefix:")
                + delete_space
                + pynutil.delete("\"")
                + pynutil.delete(NEMO_NOT_QUOTE, 1)
                + pynutil.delete("\"")
                + delete_space
        )

        month_prefix_keep = (
                pynutil.delete("month_prefix:")
                + delete_space
                + pynutil.delete("\"")
                + pynini.closure(NEMO_NOT_QUOTE, 1)
                + pynutil.delete("\"")
                + delete_space
        )

        month = (
            pynutil.delete("month:")
            + delete_space
            + pynutil.delete("\"")
            + pynini.closure(NEMO_NOT_QUOTE, 1)
            + pynutil.delete("\"")
        )

        year_only_prefix = (
                pynutil.delete("year_only_prefix:")
                + delete_space
                + pynutil.delete("\"")
                + pynini.closure(NEMO_NOT_QUOTE, 3)
                + pynutil.delete("\"")
                + delete_space
        )

        year = (
            pynutil.delete("year:")
            + delete_space
            + pynutil.delete("\"")
            + pynini.closure(NEMO_NOT_QUOTE, 1)
            + pynutil.delete("\"")
        )

        #######################
        # DATE FORMATS GRAPHS #
        #######################

        # day and month only
        graph_dm = (
            pynini.closure(day_prefix + delete_zero_or_one_space, 0, 1) +
            day +
            pynini.closure(month_prefix_ignore + delete_zero_or_one_space, 0, 1) +
            month +
            delete_zero_or_one_space
        )

        # day month and year
        graph_dmy = (
            graph_dm +
            delete_space +
            pynutil.insert('.') +
            pynini.closure(delete_zero_or_one_space + year, 0, 1)
        )

        # only month and year
        graph_my = (
            pynini.closure(month_prefix_keep + delete_zero_or_one_space, 0, 1) +
            month +
            pynutil.insert(' ') +
            pynini.closure(delete_zero_or_one_space + year, 0, 1)
        )

        # only year
        graph_y_only = year_only_prefix + insert_space + year

        final_graph = (graph_dm | graph_dmy | graph_my | graph_y_only) + delete_space

        delete_tokens = self.delete_tokens(final_graph)
        self.fst = delete_tokens.optimize()<|MERGE_RESOLUTION|>--- conflicted
+++ resolved
@@ -19,13 +19,8 @@
     NEMO_NOT_QUOTE,
     GraphFst,
     delete_space,
-<<<<<<< HEAD
-    delete_zero_or_one_space,
-    insert_space,
-=======
     insert_space,
     delete_zero_or_one_space,
->>>>>>> 88e2cb5e
 )
 
 
