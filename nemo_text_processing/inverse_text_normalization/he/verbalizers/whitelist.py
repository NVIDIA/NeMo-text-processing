# Copyright (c) 2021, NVIDIA CORPORATION.  All rights reserved.
#
# Licensed under the Apache License, Version 2.0 (the "License");
# you may not use this file except in compliance with the License.
# You may obtain a copy of the License at
#
#     http://www.apache.org/licenses/LICENSE-2.0
#
# Unless required by applicable law or agreed to in writing, software
# distributed under the License is distributed on an "AS IS" BASIS,
# WITHOUT WARRANTIES OR CONDITIONS OF ANY KIND, either express or implied.
# See the License for the specific language governing permissions and
# limitations under the License.

import pynini
from pynini.lib import pynutil

from nemo_text_processing.inverse_text_normalization.he.graph_utils import (
<<<<<<< HEAD
    NEMO_ALPHA,
    NEMO_CHAR,
    NEMO_SIGMA,
    GraphFst,
    delete_space,
=======
    NEMO_CHAR, NEMO_SIGMA, GraphFst, delete_space, NEMO_ALPHA
>>>>>>> 88e2cb5e
)


class WhiteListFst(GraphFst):
    """
    Finite state transducer for verbalizing whitelist
        e.g. tokens { name: "mrs." } -> mrs.
    """

    def __init__(self):
        super().__init__(name="whitelist", kind="verbalize")
        # Keep the prefix if exists and add a dash
        optional_prefix = pynini.closure(
            pynutil.delete("prefix:")
            + delete_space
            + pynutil.delete("\"")
            + pynini.closure(NEMO_ALPHA, 1)
            + pynutil.delete("\"")
            + delete_space,
            0,
            1,
        )
        graph = (
            pynutil.delete("name:")
            + delete_space
            + pynutil.delete("\"")
            + pynini.closure(NEMO_CHAR - " ", 1)
            + pynutil.delete("\"")
        )
        graph = graph @ pynini.cdrewrite(pynini.cross(u"\u00A0", " "), "", "", NEMO_SIGMA)
        final_graph = optional_prefix + graph
        self.fst = final_graph.optimize()<|MERGE_RESOLUTION|>--- conflicted
+++ resolved
@@ -16,15 +16,7 @@
 from pynini.lib import pynutil
 
 from nemo_text_processing.inverse_text_normalization.he.graph_utils import (
-<<<<<<< HEAD
-    NEMO_ALPHA,
-    NEMO_CHAR,
-    NEMO_SIGMA,
-    GraphFst,
-    delete_space,
-=======
     NEMO_CHAR, NEMO_SIGMA, GraphFst, delete_space, NEMO_ALPHA
->>>>>>> 88e2cb5e
 )
 
 
