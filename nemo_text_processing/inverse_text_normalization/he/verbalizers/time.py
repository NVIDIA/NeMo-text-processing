# Copyright (c) 2021, NVIDIA CORPORATION.  All rights reserved.
#
# Licensed under the Apache License, Version 2.0 (the "License");
# you may not use this file except in compliance with the License.
# You may obtain a copy of the License at
#
#     http://www.apache.org/licenses/LICENSE-2.0
#
# Unless required by applicable law or agreed to in writing, software
# distributed under the License is distributed on an "AS IS" BASIS,
# WITHOUT WARRANTIES OR CONDITIONS OF ANY KIND, either express or implied.
# See the License for the specific language governing permissions and
# limitations under the License.

import pynini
from pynini.lib import pynutil
<<<<<<< HEAD

=======
>>>>>>> 88e2cb5e
from nemo_text_processing.inverse_text_normalization.he.graph_utils import (
    NEMO_DIGIT,
    NEMO_NOT_QUOTE,
    GraphFst,
    delete_space,
<<<<<<< HEAD
    delete_zero_or_one_space,
    insert_space,
=======
    insert_space,
    delete_zero_or_one_space,
>>>>>>> 88e2cb5e
)


class TimeFst(GraphFst):
    """
    Finite state transducer for verbalizing time in Hebrew
        e.g. time { hours: "2" minutes: "55" suffix: "בלילה" } -> 2:55 בלילה
        e.g. time { hours: "2" minutes: "57" suffix: "בבוקר" } -> 2:57 בבוקר
        e.g. time { prefix: "ב" hours: "6" minutes: "32" suffix: "בערב" } -> ב-18:32 בערב
        e.g. time { prefix: "בשעה" hours: "2" minutes: "10" suffix: "בצהריים" } -> בשעה-14:10 בצהריים

    """

    def __init__(self):
        super().__init__(name="time", kind="verbalize")

        hour_to_noon = pynini.string_map([
            ("12", "12"),
            ("1", "13"),
            ("2", "14"),
            ("3", "15"),
            ("4", "16"),
            ("5", "17"),
            ("6", "18"),
        ])

        hour_to_evening = pynini.string_map([
            ("5", "17"),
            ("6", "18"),
            ("7", "19"),
            ("8", "20"),
            ("9", "21"),
            ("10", "22"),
            ("11", "23"),
        ])

        hour_to_night = pynini.string_map([
            ("8", "20"),
            ("9", "21"),
            ("10", "22"),
            ("11", "23"),
            ("12", "0"),
            ("1", "1"),
            ("2", "2"),
            ("3", "3"),
            ("4", "4"),
        ])

        day_suffixes = (
            insert_space
            + pynutil.delete("suffix: \"")
            + (pynini.accep("בבוקר") | pynini.accep("לפנות בוקר"))
            + pynutil.delete("\"")
        )

        noon_suffixes = (
                insert_space
                + pynutil.delete("suffix: \"")
                + (pynini.accep("בצהריים") | pynini.accep("אחרי הצהריים") | pynini.accep("אחר הצהריים"))
                + pynutil.delete("\"")
        )

        evening_suffixes = (
                insert_space
                + pynutil.delete("suffix: \"")
                + (pynini.accep("בערב") | pynini.accep("לפנות ערב"))
                + pynutil.delete("\"")
        )

        night_suffixes = (
                insert_space
                + pynutil.delete("suffix: \"")
                + pynini.accep("בלילה")
                + pynutil.delete("\"")
        )

        hour = (
            pynutil.delete("hours:")
            + delete_space
            + pynutil.delete("\"")
            + pynini.closure(NEMO_DIGIT, 1)
            + pynutil.delete("\"")
        )

        minute = (
            pynutil.delete("minutes:")
            + delete_space
            + pynutil.delete("\"")
            + pynini.closure(NEMO_DIGIT, 1)
            + pynutil.delete("\"")
        )

        prefix = (
            pynutil.delete("prefix:")
            + delete_space
            + pynutil.delete("\"")
            + pynini.closure(NEMO_NOT_QUOTE, 1)
            + pynutil.insert("-")
            + pynutil.delete("\"")
        )

        optional_prefix = pynini.closure(prefix + delete_zero_or_one_space, 0, 1)
        optional_suffix = pynini.closure(delete_space + day_suffixes, 0, 1)
        graph = hour + delete_space + pynutil.insert(":") + minute + optional_suffix

        for hour_to, suffix in zip([hour_to_noon, hour_to_evening, hour_to_night], [noon_suffixes, evening_suffixes, night_suffixes]):
            graph |= (
                hour @ hour_to
                + delete_space
                + pynutil.insert(":")
                + minute
                + delete_space
                + suffix
            )

        graph |= optional_prefix + graph
        delete_tokens = self.delete_tokens(graph)
        self.fst = delete_tokens.optimize()<|MERGE_RESOLUTION|>--- conflicted
+++ resolved
@@ -14,22 +14,13 @@
 
 import pynini
 from pynini.lib import pynutil
-<<<<<<< HEAD
-
-=======
->>>>>>> 88e2cb5e
 from nemo_text_processing.inverse_text_normalization.he.graph_utils import (
     NEMO_DIGIT,
     NEMO_NOT_QUOTE,
     GraphFst,
     delete_space,
-<<<<<<< HEAD
-    delete_zero_or_one_space,
-    insert_space,
-=======
     insert_space,
     delete_zero_or_one_space,
->>>>>>> 88e2cb5e
 )
 
 
