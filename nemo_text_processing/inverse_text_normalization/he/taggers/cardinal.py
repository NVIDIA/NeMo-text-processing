--- conflicted
+++ resolved
@@ -89,15 +89,8 @@
 
         self.graph_thousands = pynini.union(graph_thousands + delete_space + graph_hundred, graph_zero)
         self.graph_thousands @= pynini.union(
-<<<<<<< HEAD
-                pynutil.delete(pynini.closure("0")) + pynini.difference(NEMO_DIGIT, "0") + pynini.closure(NEMO_DIGIT),
-                "0"
-            )
-
-=======
             pynutil.delete(pynini.closure("0")) + pynini.difference(NEMO_DIGIT, "0") + pynini.closure(NEMO_DIGIT), "0"
         )
->>>>>>> 9f85e68c
         # millions
         million = pynini.string_map([("מיליון", "1")])
         delete_millions = pynutil.delete("מיליונים") | pynutil.delete("מיליון", weight=0.001)
