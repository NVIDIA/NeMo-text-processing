# Copyright (c) 2021, NVIDIA CORPORATION.  All rights reserved.
#
# Licensed under the Apache License, Version 2.0 (the "License");
# you may not use this file except in compliance with the License.
# You may obtain a copy of the License at
#
#     http://www.apache.org/licenses/LICENSE-2.0
#
# Unless required by applicable law or agreed to in writing, software
# distributed under the License is distributed on an "AS IS" BASIS,
# WITHOUT WARRANTIES OR CONDITIONS OF ANY KIND, either express or implied.
# See the License for the specific language governing permissions and
# limitations under the License.

import pynini
from pynini.lib import pynutil
<<<<<<< HEAD

=======
from nemo_text_processing.inverse_text_normalization.he.taggers.cardinal import CardinalFst
from nemo_text_processing.inverse_text_normalization.he.utils import get_abs_path, integer_to_text
>>>>>>> 88e2cb5e
from nemo_text_processing.inverse_text_normalization.he.graph_utils import (
    NEMO_DIGIT,
    GraphFst,
<<<<<<< HEAD
    delete_and,
=======
>>>>>>> 88e2cb5e
    delete_extra_space,
    delete_zero_or_one_space,
    delete_space,
    delete_zero_or_one_space,
    insert_space,
)
<<<<<<< HEAD
from nemo_text_processing.inverse_text_normalization.he.taggers.cardinal import CardinalFst
from nemo_text_processing.inverse_text_normalization.he.utils import get_abs_path, integer_to_text
=======
>>>>>>> 88e2cb5e


class TimeFst(GraphFst):
    """
    Finite state transducer for classifying time in Hebrew.
    Conversion is made only when am / pm time is not ambiguous!
        e.g. שלוש דקות לחצות -> time { minutes: "57" hours: "23" }
        e.g. באחת ושתי דקות בצהריים -> time { prefix: "ב" hours: "1" minutes: "02" suffix: "צהריים" }
        e.g. שתיים ועשרה בבוקר -> time { hours: "2" minutes: "10" suffix: "בוקר" }
        e.g. שתיים ועשרה בצהריים -> time { hours: "2" minutes: "10" suffix: "צהריים" }
        e.g. שתיים עשרה ושלוש דקות אחרי הצהריים -> time { hours: "12" minutes: "03" suffix: "צהריים" }
        e.g. רבע לשש בערב -> time { minutes: "45" hours: "5" suffix: "ערב" }

    """

    def __init__(self):
        super().__init__(name="time", kind="classify")

        # hours, minutes, seconds, suffix, zone, style, speak_period
        to_hour_graph = pynini.string_file(get_abs_path("data/time/to_hour.tsv"))
        minute_to_graph = pynini.string_file(get_abs_path("data/time/minute_to.tsv"))
        suffix_graph = pynini.string_file(get_abs_path("data/time/time_suffix.tsv"))

        time_prefix = pynini.string_file(get_abs_path("data/prefix.tsv"))
        time_prefix_graph = (
            pynutil.insert("prefix: \"")
            + time_prefix
            + pynutil.insert("\"")
            + insert_space
        )

        optional_time_prefix_graph = pynini.closure(time_prefix_graph, 0, 1)

        graph_minute_verbose = pynini.string_map([
            ("שלושת רבעי", "45"),
            ("חצי", "30"),
            ("רבע", "15"),
            ("עשרים", "20"),
            ("עשרה", "10"),
            ("חמישה", "05"),
            ("דקה", "01"),
            ("שתי", "02"),
            ])

        graph_minute_to_verbose = pynini.string_map([
            ("רבע", "45"),
            ("עשרה", "50"),
            ("חמישה", "55"),
            ("עשרים", "40"),
            ("עשרים וחמישה", "35"),
            ("דקה", "59"),
        ])

        # only used for < 1000 thousand -> 0 weight
        cardinal = pynutil.add_weight(CardinalFst().graph_no_exception, weight=-0.7)

        labels_hour = [integer_to_text(x, only_fem=True)[0] for x in range(1, 13)]
        labels_minute_single = [integer_to_text(x, only_fem=True)[0] for x in range(2, 10)]
        labels_minute_double = [integer_to_text(x, only_fem=True)[0] for x in range(10, 60)]

        midnight = pynini.string_map([("חצות", "0")])
        graph_hour = pynini.union(*labels_hour) @ cardinal
        graph_hour |= midnight
        add_leading_zero_to_double_digit = pynutil.insert("0") + NEMO_DIGIT
        graph_minute_single = pynini.union(*labels_minute_single) @ cardinal @ add_leading_zero_to_double_digit
        graph_minute_double = pynini.union(*labels_minute_double) @ cardinal

        final_graph_hour = (
            pynutil.insert("hours: \"") +
            graph_hour +
            pynutil.insert("\"")
        )

        graph_minute = pynini.union(
            pynutil.insert("00"),
            graph_minute_single,
            graph_minute_double
        )

        final_suffix = pynutil.insert("suffix: \"") + suffix_graph + pynutil.insert("\"")
        final_suffix = delete_space + insert_space + final_suffix

        graph_h_and_m = (
            final_graph_hour
            + delete_space
            + delete_and
            + insert_space
            + pynutil.insert("minutes: \"")
            + pynini.union(graph_minute_single, graph_minute_double, graph_minute_verbose)
            + pynutil.insert("\"")
            + (pynini.closure(delete_space + pynutil.delete("דקות"), 0, 1))
        )

        graph_special_m_to_h_suffix_time = (
            pynutil.insert("minutes: \"")
            + graph_minute_to_verbose
            + pynutil.insert("\"")
            + delete_space
            + pynutil.delete("ל")
            + insert_space
            + pynutil.insert("hours: \"")
            + to_hour_graph
            + pynutil.insert("\"")
        )

        graph_m_to_h_suffix_time = (
            pynutil.insert("minutes: \"")
            + pynini.union(graph_minute_single, graph_minute_double) @ minute_to_graph
            + pynutil.insert("\"")
            + pynini.closure(delete_space + pynutil.delete("דקות"), 0, 1)
            + delete_space
            + pynutil.delete("ל")
            + insert_space
            + pynutil.insert("hours: \"")
            + to_hour_graph
            + pynutil.insert("\"")
        )

        graph_h = (
            optional_time_prefix_graph
            + delete_zero_or_one_space
            + final_graph_hour
            + delete_extra_space
            + pynutil.insert("minutes: \"")
            + (pynutil.insert("00") | graph_minute)
            + pynutil.insert("\"")
            + final_suffix
        )

        midnight_graph = (
            optional_time_prefix_graph
            + delete_zero_or_one_space
            + pynutil.insert("hours: \"")
            + midnight
            + pynutil.insert("\"")
            + insert_space
            + pynutil.insert("minutes: \"")
            + (pynutil.insert("00") | graph_minute)
            + pynutil.insert("\"")
        )

        graph_midnight_and_m = (
                pynutil.insert("hours: \"")
                + midnight
                + pynutil.insert("\"")
                + delete_space
                + delete_and
                + insert_space
                + pynutil.insert("minutes: \"")
                + pynini.union(graph_minute_single, graph_minute_double, graph_minute_verbose)
                + pynutil.insert("\"")
                + (pynini.closure(delete_space + pynutil.delete("דקות"), 0, 1))
        )

        to_midnight_verbose_graph = (
            pynutil.insert("minutes: \"")
            + graph_minute_to_verbose
            + pynutil.insert("\"")
            + delete_space
            + pynutil.delete("ל")
            + insert_space
            + pynutil.insert("hours: \"")
            + to_hour_graph
            + pynutil.insert("\"")
        )
<<<<<<< HEAD

        graph_m_to_midnight = (
                pynutil.insert("minutes: \"")
                + pynini.union(graph_minute_single, graph_minute_double) @ minute_to_graph
                + pynutil.insert("\"")
                + pynini.closure(delete_space + pynutil.delete("דקות"), 0, 1)
                + delete_space
                + pynutil.delete("ל")
                + insert_space
                + pynutil.insert("hours: \"")
                + to_hour_graph
                + pynutil.insert("\"")
        )

=======

        graph_m_to_midnight = (
                pynutil.insert("minutes: \"")
                + pynini.union(graph_minute_single, graph_minute_double) @ minute_to_graph
                + pynutil.insert("\"")
                + pynini.closure(delete_space + pynutil.delete("דקות"), 0, 1)
                + delete_space
                + pynutil.delete("ל")
                + insert_space
                + pynutil.insert("hours: \"")
                + to_hour_graph
                + pynutil.insert("\"")
        )

>>>>>>> 88e2cb5e
        final_graph_midnight = optional_time_prefix_graph + delete_zero_or_one_space + (midnight_graph | to_midnight_verbose_graph | graph_m_to_midnight | graph_midnight_and_m)

        final_graph = (
            optional_time_prefix_graph + delete_zero_or_one_space + (graph_h_and_m | graph_special_m_to_h_suffix_time | graph_m_to_h_suffix_time) + final_suffix
        )
        final_graph |= graph_h
        final_graph |= final_graph_midnight
<<<<<<< HEAD

        final_graph = self.add_tokens(final_graph.optimize())
=======

        final_graph = self.add_tokens(final_graph.optimize())

>>>>>>> 88e2cb5e
        self.fst = final_graph.optimize()<|MERGE_RESOLUTION|>--- conflicted
+++ resolved
@@ -14,30 +14,18 @@
 
 import pynini
 from pynini.lib import pynutil
-<<<<<<< HEAD
-
-=======
 from nemo_text_processing.inverse_text_normalization.he.taggers.cardinal import CardinalFst
 from nemo_text_processing.inverse_text_normalization.he.utils import get_abs_path, integer_to_text
->>>>>>> 88e2cb5e
 from nemo_text_processing.inverse_text_normalization.he.graph_utils import (
     NEMO_DIGIT,
     GraphFst,
-<<<<<<< HEAD
     delete_and,
-=======
->>>>>>> 88e2cb5e
     delete_extra_space,
     delete_zero_or_one_space,
     delete_space,
     delete_zero_or_one_space,
     insert_space,
 )
-<<<<<<< HEAD
-from nemo_text_processing.inverse_text_normalization.he.taggers.cardinal import CardinalFst
-from nemo_text_processing.inverse_text_normalization.he.utils import get_abs_path, integer_to_text
-=======
->>>>>>> 88e2cb5e
 
 
 class TimeFst(GraphFst):
@@ -203,7 +191,6 @@
             + to_hour_graph
             + pynutil.insert("\"")
         )
-<<<<<<< HEAD
 
         graph_m_to_midnight = (
                 pynutil.insert("minutes: \"")
@@ -218,22 +205,6 @@
                 + pynutil.insert("\"")
         )
 
-=======
-
-        graph_m_to_midnight = (
-                pynutil.insert("minutes: \"")
-                + pynini.union(graph_minute_single, graph_minute_double) @ minute_to_graph
-                + pynutil.insert("\"")
-                + pynini.closure(delete_space + pynutil.delete("דקות"), 0, 1)
-                + delete_space
-                + pynutil.delete("ל")
-                + insert_space
-                + pynutil.insert("hours: \"")
-                + to_hour_graph
-                + pynutil.insert("\"")
-        )
-
->>>>>>> 88e2cb5e
         final_graph_midnight = optional_time_prefix_graph + delete_zero_or_one_space + (midnight_graph | to_midnight_verbose_graph | graph_m_to_midnight | graph_midnight_and_m)
 
         final_graph = (
@@ -241,12 +212,6 @@
         )
         final_graph |= graph_h
         final_graph |= final_graph_midnight
-<<<<<<< HEAD
 
         final_graph = self.add_tokens(final_graph.optimize())
-=======
-
-        final_graph = self.add_tokens(final_graph.optimize())
-
->>>>>>> 88e2cb5e
         self.fst = final_graph.optimize()