--- conflicted
+++ resolved
@@ -22,10 +22,7 @@
     insert_space,
     string_map_cased,
 )
-<<<<<<< HEAD
 from nemo_text_processing.inverse_text_normalization.he.utils import get_abs_path
-=======
->>>>>>> 88e2cb5e
 
 
 class WhiteListFst(GraphFst):
