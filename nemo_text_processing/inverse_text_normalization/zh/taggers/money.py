<<<<<<< HEAD
# Copyright (c) 2023, NVIDIA CORPORATION & AFFILIATES.  All rights reserved.
#
# Licensed under the Apache License, Version 2.0 (the "License");
# you may not use this file except in compliance with the License.
# You may obtain a copy of the License at
#
#     http://www.apache.org/licenses/LICENSE-2.0
#
# Unless required by applicable law or agreed to in writing, software
# distributed under the License is distributed on an "AS IS" BASIS,
# WITHOUT WARRANTIES OR CONDITIONS OF ANY KIND, either express or implied.
# See the License for the specific language governing permissions and
# limitations under the License.

import pynini
from pynini.lib import pynutil

from nemo_text_processing.text_normalization.en.graph_utils import NEMO_DIGIT, GraphFst
from nemo_text_processing.inverse_text_normalization.zh.utils import get_abs_path


class MoneyFst(GraphFst):
    def __init__(
        self,
        cardinal: GraphFst,
        decimal: GraphFst,
        project_input: bool = False
    ):
        super().__init__(name="money", kind="classify", project_input=project_input)

        # imports
        major_currency = pynini.string_file(get_abs_path("data/money/currency_major.tsv"))
        minor_currency = pynini.string_file(get_abs_path("data/money/currency_minor.tsv"))
        digits = pynini.string_file(get_abs_path("data/numbers/digit-nano.tsv"))
        graph_cardinal = cardinal.for_ordinals
        graph_decimal = decimal.final_graph_wo_negative  #

        # add leding zero to the number: 1 -> 01
        add_leading_zero_to_double_digit = (NEMO_DIGIT + NEMO_DIGIT) | (pynutil.insert("0") + NEMO_DIGIT)  #
        graph_fractional_values = graph_cardinal @ add_leading_zero_to_double_digit  #

        # regular number and yuan part
        graph_integer_component = pynutil.insert('integer_part: "') + graph_cardinal + pynutil.insert('"')
        graph_fractional_component = (
            pynutil.insert('fractional_part: "') + graph_fractional_values + pynutil.insert('"')
        )

        # regular symbol part
        graph_major_currency = pynutil.insert('currency: "') + major_currency + pynutil.insert('"')
        graph_minor_currency = pynutil.insert('currency: "') + minor_currency + pynutil.insert('"')

        # regular combine number and symbol part
        graph_only_major = graph_integer_component + pynutil.insert(" ") + graph_major_currency
        graph_only_minor = graph_fractional_component + pynutil.insert(" ") + graph_minor_currency
        graph_money = graph_only_major + pynutil.insert(" ") + graph_fractional_component

        # regular large money with decimals
        graph_large_money = graph_decimal + pynutil.insert(" ") + graph_major_currency

        # final graph for regular currency
        graph_regular_money = graph_only_major | graph_only_minor | graph_money | graph_large_money

        # yuan major plus minor
        major_symbol = pynini.accep("块") | pynini.cross("塊", "块")
        tencent = pynini.accep("毛") | pynini.accep("角",)
        cent = pynini.accep("分")
        graph_kuai = (
            graph_integer_component
            + pynutil.insert(" ")
            + pynutil.insert('currency_major: "')
            + pynini.closure(major_symbol, 1, 1)
            + pynutil.insert('"')
        )
        graph_mao = (
            graph_integer_component
            + pynutil.insert(" ")
            + pynutil.insert('currency_minor: "')
            + pynini.closure(tencent, 1, 1)
            + pynutil.insert('"')
        )
        graph_fen = (
            graph_integer_component
            + pynutil.insert(" ")
            + pynutil.insert('currency_minor: "')
            + pynini.closure(cent, 1, 1)
            + pynutil.insert('"')
        )

        graph_digits = pynutil.insert('fractional_part: "') + digits + pynutil.insert('"')
        graph_kuaimao = (
            graph_kuai
            + pynutil.insert(" ")
            + graph_digits
            + pynutil.insert(" ")
            + pynutil.insert('currency_minor: "')
            + pynini.closure(tencent, 1, 1)
            + pynutil.insert('"')
        )
        graph_kuaifen = (
            graph_kuai
            + pynutil.insert(" ")
            + graph_digits
            + pynutil.insert(" ")
            + pynutil.insert('currency_minor: "')
            + pynini.closure(cent, 1, 1)
            + pynutil.insert('"')
        )
        graph_maofen = (
            pynutil.insert('fractional_part: "')
            + digits
            + pynutil.insert('"')
            + pynutil.insert(" ")
            + pynutil.insert('currency_minor: "')
            + pynini.closure(tencent, 1, 1)
            + pynutil.insert('"')
            + pynutil.insert(" ")
            + pynutil.insert('fraction_part: "')
            + digits
            + pynutil.insert('"')
            + pynutil.insert(" ")
            + pynutil.insert('currency_min: "')
            + pynini.closure(cent, 1, 1)
            + pynutil.insert('"')
        )

        graph_kuaimaofen = (
            graph_kuai
            + pynutil.insert(" ")
            + pynutil.insert('fractional_part: "')
            + digits
            + pynutil.insert('"')
            + pynutil.insert(" ")
            + pynutil.insert('currency_minor: "')
            + pynini.closure(tencent, 1, 1)
            + pynutil.insert('"')
            + pynutil.insert(" ")
            + pynutil.insert('fraction_part: "')
            + digits
            + pynutil.insert('"')
            + pynutil.insert(" ")
            + pynutil.insert('currency_min: "')
            + pynini.closure(cent, 1, 1)
            + pynutil.insert('"')
        )

        graph_mandarin = (
            graph_kuai | graph_mao | graph_fen | graph_kuaimao | graph_kuaifen | graph_maofen | graph_kuaimaofen
        )

        # combing both
        graph_final = graph_regular_money | graph_mandarin
        final = self.add_tokens(graph_final)
        self.fst = final.optimize()
=======
# Copyright (c) 2023, NVIDIA CORPORATION & AFFILIATES.  All rights reserved.
#
# Licensed under the Apache License, Version 2.0 (the "License");
# you may not use this file except in compliance with the License.
# You may obtain a copy of the License at
#
#     http://www.apache.org/licenses/LICENSE-2.0
#
# Unless required by applicable law or agreed to in writing, software
# distributed under the License is distributed on an "AS IS" BASIS,
# WITHOUT WARRANTIES OR CONDITIONS OF ANY KIND, either express or implied.
# See the License for the specific language governing permissions and
# limitations under the License.

import pynini
from pynini.lib import pynutil

from nemo_text_processing.inverse_text_normalization.zh.graph_utils import NEMO_DIGIT, GraphFst
from nemo_text_processing.inverse_text_normalization.zh.utils import get_abs_path


class MoneyFst(GraphFst):
    def __init__(self, cardinal: GraphFst, decimal: GraphFst):
        super().__init__(name="money", kind="classify")

        # imports
        major_currency = pynini.string_file(get_abs_path("data/money/currency_major.tsv"))
        minor_currency = pynini.string_file(get_abs_path("data/money/currency_minor.tsv"))
        digits = pynini.string_file(get_abs_path("data/numbers/digit-nano.tsv"))
        graph_cardinal = cardinal.for_ordinals
        graph_decimal = decimal.final_graph_wo_negative  #

        # add leding zero to the number: 1 -> 01
        add_leading_zero_to_double_digit = (NEMO_DIGIT + NEMO_DIGIT) | (pynutil.insert("0") + NEMO_DIGIT)  #
        graph_fractional_values = graph_cardinal @ add_leading_zero_to_double_digit  #

        # regular number and yuan part
        graph_integer_component = pynutil.insert('integer_part: "') + graph_cardinal + pynutil.insert('"')
        graph_fractional_component = (
            pynutil.insert('fractional_part: "') + graph_fractional_values + pynutil.insert('"')
        )

        # regular symbol part
        graph_major_currency = pynutil.insert('currency: "') + major_currency + pynutil.insert('"')
        graph_minor_currency = pynutil.insert('currency: "') + minor_currency + pynutil.insert('"')

        # regular combine number and symbol part
        graph_only_major = graph_integer_component + pynutil.insert(" ") + graph_major_currency
        graph_only_minor = graph_fractional_component + pynutil.insert(" ") + graph_minor_currency
        graph_money = graph_only_major + pynutil.insert(" ") + graph_fractional_component

        # regular large money with decimals
        graph_large_money = graph_decimal + pynutil.insert(" ") + graph_major_currency

        # final graph for regular currency
        graph_regular_money = graph_only_major | graph_only_minor | graph_money | graph_large_money

        # yuan major plus minor
        major_symbol = pynini.accep("块") | pynini.cross("塊", "块")
        tencent = pynini.accep("毛") | pynini.accep(
            "角",
        )
        cent = pynini.accep("分")
        graph_kuai = (
            graph_integer_component
            + pynutil.insert(" ")
            + pynutil.insert('currency_major: "')
            + pynini.closure(major_symbol, 1, 1)
            + pynutil.insert('"')
        )
        graph_mao = (
            graph_integer_component
            + pynutil.insert(" ")
            + pynutil.insert('currency_minor: "')
            + pynini.closure(tencent, 1, 1)
            + pynutil.insert('"')
        )
        graph_fen = (
            graph_integer_component
            + pynutil.insert(" ")
            + pynutil.insert('currency_minor: "')
            + pynini.closure(cent, 1, 1)
            + pynutil.insert('"')
        )

        graph_digits = pynutil.insert('fractional_part: "') + digits + pynutil.insert('"')
        graph_kuaimao = (
            graph_kuai
            + pynutil.insert(" ")
            + graph_digits
            + pynutil.insert(" ")
            + pynutil.insert('currency_minor: "')
            + pynini.closure(tencent, 1, 1)
            + pynutil.insert('"')
        )
        graph_kuaifen = (
            graph_kuai
            + pynutil.insert(" ")
            + graph_digits
            + pynutil.insert(" ")
            + pynutil.insert('currency_minor: "')
            + pynini.closure(cent, 1, 1)
            + pynutil.insert('"')
        )
        graph_maofen = (
            pynutil.insert('fractional_part: "')
            + digits
            + pynutil.insert('"')
            + pynutil.insert(" ")
            + pynutil.insert('currency_minor: "')
            + pynini.closure(tencent, 1, 1)
            + pynutil.insert('"')
            + pynutil.insert(" ")
            + pynutil.insert('fraction_part: "')
            + digits
            + pynutil.insert('"')
            + pynutil.insert(" ")
            + pynutil.insert('currency_min: "')
            + pynini.closure(cent, 1, 1)
            + pynutil.insert('"')
        )

        graph_kuaimaofen = (
            graph_kuai
            + pynutil.insert(" ")
            + pynutil.insert('fractional_part: "')
            + digits
            + pynutil.insert('"')
            + pynutil.insert(" ")
            + pynutil.insert('currency_minor: "')
            + pynini.closure(tencent, 1, 1)
            + pynutil.insert('"')
            + pynutil.insert(" ")
            + pynutil.insert('fraction_part: "')
            + digits
            + pynutil.insert('"')
            + pynutil.insert(" ")
            + pynutil.insert('currency_min: "')
            + pynini.closure(cent, 1, 1)
            + pynutil.insert('"')
        )

        graph_mandarin = (
            graph_kuai | graph_mao | graph_fen | graph_kuaimao | graph_kuaifen | graph_maofen | graph_kuaimaofen
        )

        # combing both
        graph_final = graph_regular_money | graph_mandarin
        final = self.add_tokens(graph_final)
        self.fst = final.optimize()
>>>>>>> ef769e78
<|MERGE_RESOLUTION|>--- conflicted
+++ resolved
@@ -1,4 +1,3 @@
-<<<<<<< HEAD
 # Copyright (c) 2023, NVIDIA CORPORATION & AFFILIATES.  All rights reserved.
 #
 # Licensed under the Apache License, Version 2.0 (the "License");
@@ -28,155 +27,6 @@
         project_input: bool = False
     ):
         super().__init__(name="money", kind="classify", project_input=project_input)
-
-        # imports
-        major_currency = pynini.string_file(get_abs_path("data/money/currency_major.tsv"))
-        minor_currency = pynini.string_file(get_abs_path("data/money/currency_minor.tsv"))
-        digits = pynini.string_file(get_abs_path("data/numbers/digit-nano.tsv"))
-        graph_cardinal = cardinal.for_ordinals
-        graph_decimal = decimal.final_graph_wo_negative  #
-
-        # add leding zero to the number: 1 -> 01
-        add_leading_zero_to_double_digit = (NEMO_DIGIT + NEMO_DIGIT) | (pynutil.insert("0") + NEMO_DIGIT)  #
-        graph_fractional_values = graph_cardinal @ add_leading_zero_to_double_digit  #
-
-        # regular number and yuan part
-        graph_integer_component = pynutil.insert('integer_part: "') + graph_cardinal + pynutil.insert('"')
-        graph_fractional_component = (
-            pynutil.insert('fractional_part: "') + graph_fractional_values + pynutil.insert('"')
-        )
-
-        # regular symbol part
-        graph_major_currency = pynutil.insert('currency: "') + major_currency + pynutil.insert('"')
-        graph_minor_currency = pynutil.insert('currency: "') + minor_currency + pynutil.insert('"')
-
-        # regular combine number and symbol part
-        graph_only_major = graph_integer_component + pynutil.insert(" ") + graph_major_currency
-        graph_only_minor = graph_fractional_component + pynutil.insert(" ") + graph_minor_currency
-        graph_money = graph_only_major + pynutil.insert(" ") + graph_fractional_component
-
-        # regular large money with decimals
-        graph_large_money = graph_decimal + pynutil.insert(" ") + graph_major_currency
-
-        # final graph for regular currency
-        graph_regular_money = graph_only_major | graph_only_minor | graph_money | graph_large_money
-
-        # yuan major plus minor
-        major_symbol = pynini.accep("块") | pynini.cross("塊", "块")
-        tencent = pynini.accep("毛") | pynini.accep("角",)
-        cent = pynini.accep("分")
-        graph_kuai = (
-            graph_integer_component
-            + pynutil.insert(" ")
-            + pynutil.insert('currency_major: "')
-            + pynini.closure(major_symbol, 1, 1)
-            + pynutil.insert('"')
-        )
-        graph_mao = (
-            graph_integer_component
-            + pynutil.insert(" ")
-            + pynutil.insert('currency_minor: "')
-            + pynini.closure(tencent, 1, 1)
-            + pynutil.insert('"')
-        )
-        graph_fen = (
-            graph_integer_component
-            + pynutil.insert(" ")
-            + pynutil.insert('currency_minor: "')
-            + pynini.closure(cent, 1, 1)
-            + pynutil.insert('"')
-        )
-
-        graph_digits = pynutil.insert('fractional_part: "') + digits + pynutil.insert('"')
-        graph_kuaimao = (
-            graph_kuai
-            + pynutil.insert(" ")
-            + graph_digits
-            + pynutil.insert(" ")
-            + pynutil.insert('currency_minor: "')
-            + pynini.closure(tencent, 1, 1)
-            + pynutil.insert('"')
-        )
-        graph_kuaifen = (
-            graph_kuai
-            + pynutil.insert(" ")
-            + graph_digits
-            + pynutil.insert(" ")
-            + pynutil.insert('currency_minor: "')
-            + pynini.closure(cent, 1, 1)
-            + pynutil.insert('"')
-        )
-        graph_maofen = (
-            pynutil.insert('fractional_part: "')
-            + digits
-            + pynutil.insert('"')
-            + pynutil.insert(" ")
-            + pynutil.insert('currency_minor: "')
-            + pynini.closure(tencent, 1, 1)
-            + pynutil.insert('"')
-            + pynutil.insert(" ")
-            + pynutil.insert('fraction_part: "')
-            + digits
-            + pynutil.insert('"')
-            + pynutil.insert(" ")
-            + pynutil.insert('currency_min: "')
-            + pynini.closure(cent, 1, 1)
-            + pynutil.insert('"')
-        )
-
-        graph_kuaimaofen = (
-            graph_kuai
-            + pynutil.insert(" ")
-            + pynutil.insert('fractional_part: "')
-            + digits
-            + pynutil.insert('"')
-            + pynutil.insert(" ")
-            + pynutil.insert('currency_minor: "')
-            + pynini.closure(tencent, 1, 1)
-            + pynutil.insert('"')
-            + pynutil.insert(" ")
-            + pynutil.insert('fraction_part: "')
-            + digits
-            + pynutil.insert('"')
-            + pynutil.insert(" ")
-            + pynutil.insert('currency_min: "')
-            + pynini.closure(cent, 1, 1)
-            + pynutil.insert('"')
-        )
-
-        graph_mandarin = (
-            graph_kuai | graph_mao | graph_fen | graph_kuaimao | graph_kuaifen | graph_maofen | graph_kuaimaofen
-        )
-
-        # combing both
-        graph_final = graph_regular_money | graph_mandarin
-        final = self.add_tokens(graph_final)
-        self.fst = final.optimize()
-=======
-# Copyright (c) 2023, NVIDIA CORPORATION & AFFILIATES.  All rights reserved.
-#
-# Licensed under the Apache License, Version 2.0 (the "License");
-# you may not use this file except in compliance with the License.
-# You may obtain a copy of the License at
-#
-#     http://www.apache.org/licenses/LICENSE-2.0
-#
-# Unless required by applicable law or agreed to in writing, software
-# distributed under the License is distributed on an "AS IS" BASIS,
-# WITHOUT WARRANTIES OR CONDITIONS OF ANY KIND, either express or implied.
-# See the License for the specific language governing permissions and
-# limitations under the License.
-
-import pynini
-from pynini.lib import pynutil
-
-from nemo_text_processing.inverse_text_normalization.zh.graph_utils import NEMO_DIGIT, GraphFst
-from nemo_text_processing.inverse_text_normalization.zh.utils import get_abs_path
-
-
-class MoneyFst(GraphFst):
-    def __init__(self, cardinal: GraphFst, decimal: GraphFst):
-        super().__init__(name="money", kind="classify")
 
         # imports
         major_currency = pynini.string_file(get_abs_path("data/money/currency_major.tsv"))
@@ -302,5 +152,4 @@
         # combing both
         graph_final = graph_regular_money | graph_mandarin
         final = self.add_tokens(graph_final)
-        self.fst = final.optimize()
->>>>>>> ef769e78
+        self.fst = final.optimize()