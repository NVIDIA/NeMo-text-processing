<<<<<<< HEAD
# Copyright (c) 2023, NVIDIA CORPORATION & AFFILIATES.  All rights reserved.
#
# Licensed under the Apache License, Version 2.0 (the "License");
# you may not use this file except in compliance with the License.
# You may obtain a copy of the License at
#
#     http://www.apache.org/licenses/LICENSE-2.0
#
# Unless required by applicable law or agreed to in writing, software
# distributed under the License is distributed on an "AS IS" BASIS,
# WITHOUT WARRANTIES OR CONDITIONS OF ANY KIND, either express or implied.
# See the License for the specific language governing permissions and
# limitations under the License.

import pynini
from pynini.lib import pynutil

from nemo_text_processing.text_normalization.en.graph_utils import GraphFst
from nemo_text_processing.inverse_text_normalization.zh.utils import get_abs_path


class DateFst(GraphFst):
    def __init__(self, project_input: bool = False):
        """
        Finite state transducer for classifying date
        1798年五月三十日 -> date { year: "1798" month: "5" day: "30" }
        五月三十日 -> date { month: "5" day: "30" }
        一六七二年 -> date { year: "1672" }
        """
        super().__init__(name="date", kind="classify", project_input=project_input)

        digits = pynini.string_file(get_abs_path("data/numbers/digit-nano.tsv"))  # imported for year-component
        months = pynini.string_file(get_abs_path("data/date/months.tsv"))  # imported for month-component
        days = pynini.string_file(get_abs_path("data/date/day.tsv"))  # imported for day-component

        # grammar for year
        graph_year = (
            pynini.closure(digits)
            + pynini.closure(pynini.cross("零", "0"))
            + pynini.closure(digits)
            + pynini.closure(pynini.cross("零", "0"))
            + pynutil.delete("年")
        )
        graph_year = pynutil.insert('year: "') + graph_year + pynutil.insert('"')

        # grammar for month
        graph_month = pynutil.insert('month: "') + months + pynutil.delete("月") + pynutil.insert('"')

        # grammar for day
        graph_day_suffix = pynini.accep("日") | pynini.accep("号") | pynini.accep("號")
        graph_delete_day_suffix = pynutil.delete(graph_day_suffix)
        graph_day = pynutil.insert('day: "') + days + graph_delete_day_suffix + pynutil.insert('"')

        # grammar for combinations of year+month, month+day, and year+month+day
        graph_ymd = graph_year + pynutil.insert(" ") + graph_month + pynutil.insert(" ") + graph_day
        graph_ym = graph_year + pynutil.insert(" ") + graph_month
        graph_md = graph_month + pynutil.insert(" ") + graph_day

        # final grammar for standard date
        graph_date = graph_ymd | graph_ym | graph_md | graph_year | graph_month | graph_day
        # graph_date = graph_year | graph_month | graph_day

        # grammar for optional prefix ad or bc
        graph_bc_prefix = pynini.closure("紀元前", 0, 1) | pynini.closure("公元前", 0, 1) | pynini.closure("纪元前", 0, 1)
        graph_bc = pynutil.delete(graph_bc_prefix)

        graph_ad_prefix = (
            pynini.closure("公元", 0, 1)
            | pynini.closure("公元后", 0, 1) + pynini.closure("紀元", 0, 1)
            | pynini.closure("纪元", 0, 1)
            | pynini.closure("西元", 0, 1)
        )
        graph_ad = pynutil.delete(graph_ad_prefix)

        graph_suffix_bc = (
            graph_bc + graph_date + pynutil.insert(' era: "') + pynutil.insert("B.C.") + pynutil.insert('"')
        )
        graph_suffix_ad = (
            graph_ad + graph_date + pynutil.insert(' era: "') + pynutil.insert("A.D.") + pynutil.insert('"')
        )

        graph_era = graph_suffix_bc | graph_suffix_ad

        # grammar for standard date and with era
        graph_date_final = graph_era | graph_date

        # graph_date_final = graph_date

        final_graph = self.add_tokens(graph_date_final)
        self.fst = final_graph.optimize()
=======
# Copyright (c) 2023, NVIDIA CORPORATION & AFFILIATES.  All rights reserved.
#
# Licensed under the Apache License, Version 2.0 (the "License");
# you may not use this file except in compliance with the License.
# You may obtain a copy of the License at
#
#     http://www.apache.org/licenses/LICENSE-2.0
#
# Unless required by applicable law or agreed to in writing, software
# distributed under the License is distributed on an "AS IS" BASIS,
# WITHOUT WARRANTIES OR CONDITIONS OF ANY KIND, either express or implied.
# See the License for the specific language governing permissions and
# limitations under the License.

import pynini
from pynini.lib import pynutil

from nemo_text_processing.inverse_text_normalization.zh.graph_utils import GraphFst
from nemo_text_processing.inverse_text_normalization.zh.utils import get_abs_path


class DateFst(GraphFst):
    def __init__(self):
        """
        Finite state transducer for classifying date
        1798年五月三十日 -> date { year: "1798" month: "5" day: "30" }
        五月三十日 -> date { month: "5" day: "30" }
        一六七二年 -> date { year: "1672" }
        """
        super().__init__(name="date", kind="classify")

        digits = pynini.string_file(get_abs_path("data/numbers/digit-nano.tsv"))  # imported for year-component
        months = pynini.string_file(get_abs_path("data/date/months.tsv"))  # imported for month-component
        days = pynini.string_file(get_abs_path("data/date/day.tsv"))  # imported for day-component

        # grammar for year
        graph_year = (
            pynini.closure(digits)
            + pynini.closure(pynini.cross("零", "0"))
            + pynini.closure(digits)
            + pynini.closure(pynini.cross("零", "0"))
            + pynutil.delete("年")
        )
        graph_year = pynutil.insert('year: "') + graph_year + pynutil.insert('"')

        # grammar for month
        graph_month = pynutil.insert('month: "') + months + pynutil.delete("月") + pynutil.insert('"')

        # grammar for day
        graph_day_suffix = pynini.accep("日") | pynini.accep("号") | pynini.accep("號")
        graph_delete_day_suffix = pynutil.delete(graph_day_suffix)
        graph_day = pynutil.insert('day: "') + days + graph_delete_day_suffix + pynutil.insert('"')

        # grammar for combinations of year+month, month+day, and year+month+day
        graph_ymd = graph_year + pynutil.insert(" ") + graph_month + pynutil.insert(" ") + graph_day
        graph_ym = graph_year + pynutil.insert(" ") + graph_month
        graph_md = graph_month + pynutil.insert(" ") + graph_day

        # final grammar for standard date
        graph_date = graph_ymd | graph_ym | graph_md | graph_year | graph_month | graph_day
        # graph_date = graph_year | graph_month | graph_day

        # grammar for optional prefix ad or bc
        graph_bc_prefix = (
            pynini.closure("紀元前", 0, 1) | pynini.closure("公元前", 0, 1) | pynini.closure("纪元前", 0, 1)
        )
        graph_bc = pynutil.delete(graph_bc_prefix)

        graph_ad_prefix = (
            pynini.closure("公元", 0, 1)
            | pynini.closure("公元后", 0, 1) + pynini.closure("紀元", 0, 1)
            | pynini.closure("纪元", 0, 1)
            | pynini.closure("西元", 0, 1)
        )
        graph_ad = pynutil.delete(graph_ad_prefix)

        graph_suffix_bc = (
            graph_bc + graph_date + pynutil.insert(' era: "') + pynutil.insert("B.C.") + pynutil.insert('"')
        )
        graph_suffix_ad = (
            graph_ad + graph_date + pynutil.insert(' era: "') + pynutil.insert("A.D.") + pynutil.insert('"')
        )

        graph_era = graph_suffix_bc | graph_suffix_ad

        # grammar for standard date and with era
        graph_date_final = graph_era | graph_date

        # graph_date_final = graph_date

        final_graph = self.add_tokens(graph_date_final)
        self.fst = final_graph.optimize()
>>>>>>> ef769e78
<|MERGE_RESOLUTION|>--- conflicted
+++ resolved
@@ -1,4 +1,3 @@
-<<<<<<< HEAD
 # Copyright (c) 2023, NVIDIA CORPORATION & AFFILIATES.  All rights reserved.
 #
 # Licensed under the Apache License, Version 2.0 (the "License");
@@ -62,97 +61,6 @@
         # graph_date = graph_year | graph_month | graph_day
 
         # grammar for optional prefix ad or bc
-        graph_bc_prefix = pynini.closure("紀元前", 0, 1) | pynini.closure("公元前", 0, 1) | pynini.closure("纪元前", 0, 1)
-        graph_bc = pynutil.delete(graph_bc_prefix)
-
-        graph_ad_prefix = (
-            pynini.closure("公元", 0, 1)
-            | pynini.closure("公元后", 0, 1) + pynini.closure("紀元", 0, 1)
-            | pynini.closure("纪元", 0, 1)
-            | pynini.closure("西元", 0, 1)
-        )
-        graph_ad = pynutil.delete(graph_ad_prefix)
-
-        graph_suffix_bc = (
-            graph_bc + graph_date + pynutil.insert(' era: "') + pynutil.insert("B.C.") + pynutil.insert('"')
-        )
-        graph_suffix_ad = (
-            graph_ad + graph_date + pynutil.insert(' era: "') + pynutil.insert("A.D.") + pynutil.insert('"')
-        )
-
-        graph_era = graph_suffix_bc | graph_suffix_ad
-
-        # grammar for standard date and with era
-        graph_date_final = graph_era | graph_date
-
-        # graph_date_final = graph_date
-
-        final_graph = self.add_tokens(graph_date_final)
-        self.fst = final_graph.optimize()
-=======
-# Copyright (c) 2023, NVIDIA CORPORATION & AFFILIATES.  All rights reserved.
-#
-# Licensed under the Apache License, Version 2.0 (the "License");
-# you may not use this file except in compliance with the License.
-# You may obtain a copy of the License at
-#
-#     http://www.apache.org/licenses/LICENSE-2.0
-#
-# Unless required by applicable law or agreed to in writing, software
-# distributed under the License is distributed on an "AS IS" BASIS,
-# WITHOUT WARRANTIES OR CONDITIONS OF ANY KIND, either express or implied.
-# See the License for the specific language governing permissions and
-# limitations under the License.
-
-import pynini
-from pynini.lib import pynutil
-
-from nemo_text_processing.inverse_text_normalization.zh.graph_utils import GraphFst
-from nemo_text_processing.inverse_text_normalization.zh.utils import get_abs_path
-
-
-class DateFst(GraphFst):
-    def __init__(self):
-        """
-        Finite state transducer for classifying date
-        1798年五月三十日 -> date { year: "1798" month: "5" day: "30" }
-        五月三十日 -> date { month: "5" day: "30" }
-        一六七二年 -> date { year: "1672" }
-        """
-        super().__init__(name="date", kind="classify")
-
-        digits = pynini.string_file(get_abs_path("data/numbers/digit-nano.tsv"))  # imported for year-component
-        months = pynini.string_file(get_abs_path("data/date/months.tsv"))  # imported for month-component
-        days = pynini.string_file(get_abs_path("data/date/day.tsv"))  # imported for day-component
-
-        # grammar for year
-        graph_year = (
-            pynini.closure(digits)
-            + pynini.closure(pynini.cross("零", "0"))
-            + pynini.closure(digits)
-            + pynini.closure(pynini.cross("零", "0"))
-            + pynutil.delete("年")
-        )
-        graph_year = pynutil.insert('year: "') + graph_year + pynutil.insert('"')
-
-        # grammar for month
-        graph_month = pynutil.insert('month: "') + months + pynutil.delete("月") + pynutil.insert('"')
-
-        # grammar for day
-        graph_day_suffix = pynini.accep("日") | pynini.accep("号") | pynini.accep("號")
-        graph_delete_day_suffix = pynutil.delete(graph_day_suffix)
-        graph_day = pynutil.insert('day: "') + days + graph_delete_day_suffix + pynutil.insert('"')
-
-        # grammar for combinations of year+month, month+day, and year+month+day
-        graph_ymd = graph_year + pynutil.insert(" ") + graph_month + pynutil.insert(" ") + graph_day
-        graph_ym = graph_year + pynutil.insert(" ") + graph_month
-        graph_md = graph_month + pynutil.insert(" ") + graph_day
-
-        # final grammar for standard date
-        graph_date = graph_ymd | graph_ym | graph_md | graph_year | graph_month | graph_day
-        # graph_date = graph_year | graph_month | graph_day
-
-        # grammar for optional prefix ad or bc
         graph_bc_prefix = (
             pynini.closure("紀元前", 0, 1) | pynini.closure("公元前", 0, 1) | pynini.closure("纪元前", 0, 1)
         )
@@ -181,5 +89,4 @@
         # graph_date_final = graph_date
 
         final_graph = self.add_tokens(graph_date_final)
-        self.fst = final_graph.optimize()
->>>>>>> ef769e78
+        self.fst = final_graph.optimize()