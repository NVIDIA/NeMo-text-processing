# Copyright (c) 2025, NVIDIA CORPORATION.  All rights reserved.
#
# Licensed under the Apache License, Version 2.0 (the "License");
# you may not use this file except in compliance with the License.
# You may obtain a copy of the License at
#
#     http://www.apache.org/licenses/LICENSE-2.0
#
# Unless required by applicable law or agreed to in writing, software
# distributed under the License is distributed on an "AS IS" BASIS,
# WITHOUT WARRANTIES OR CONDITIONS OF ANY KIND, either express or implied.
# See the License for the specific language governing permissions and
# limitations under the License.


import pynini
from pynini.lib import pynutil

from nemo_text_processing.inverse_text_normalization.ko.graph_utils import NEMO_CHAR, GraphFst
from nemo_text_processing.inverse_text_normalization.ko.utils import get_abs_path


def get_counter(ordinal):
<<<<<<< HEAD
    suffix = pynini.string_file(get_abs_path("data/ordinals/counter_suffix.tsv"))
=======
    suffix = pynini.union(
        "개",
        "명",
        "병",
        "마리",
        "대",
        "송이",
        "포기",
        "사람",
        "자루",
        "채",
        "켤레",
        "그루",
        "벌",
        "잔",
        "장",
        "권",
        "살",
    )
>>>>>>> 53dc07b5
    numbers = ordinal
    res = numbers + pynutil.insert('" counter: "') + suffix

    return res


class OrdinalFst(GraphFst):
    """
    Finite state transducer for classifying ordinal
        Expressing integers in ordinal way for 1-39 and cardinal for 40+ due to Korean grammar.
        e.g. 스물세번째 -> ordinal {integer: "23", 23번째}
        e.g. 사십오번째 -> ordinal but the integer part is written in cardinal(due to korean grammar)
        { integer: "45", 45번쨰}
    """

    def __init__(self, cardinal: GraphFst):
        super().__init__(name="ordinal", kind="classify")

        cardinals = cardinal.just_cardinals
        ordinals_suffix = pynini.accep("번째")  # Korean ordinal's morphosyntactic feature

        graph_digit = pynini.string_file(get_abs_path("data/ordinals/digit.tsv"))  # 1-9 in ordinals
        cardinal_digit = pynini.string_file(get_abs_path("data/numbers/digit.tsv"))  # 1-9 in cardinals

        graph_tens_prefix = pynini.cross("열", "1")  # First digit for tens
        graph_twenties_prefix = pynini.cross("스물", "2")  # First digit for twenties
        graph_thirties_prefix = pynini.cross("서른", "3")  # First digit for thirties

        # Below exclude regular 1 in ordinal and replace with a special 1. Like "first" in English
        # The special 1 is a unique ordinal case for Korean and does not repeat for 11, 21, 31
        graph_one = pynini.cross("한", "1")
        single_digits = pynini.project(graph_digit, "input").optimize()
        graph_one_acceptor = pynini.project(graph_one, "input").optimize()
        two_to_nine = pynini.difference(single_digits, graph_one_acceptor).optimize()
        graph_two_to_nine = two_to_nine @ graph_digit
        graph_first = pynini.cross("첫", "1")
        graph_single = graph_two_to_nine | graph_first


        graph_ten = pynini.cross("열", "10")
        graph_tens = graph_ten | graph_tens_prefix + graph_digit

        graph_twenty = pynini.cross("스무", "20")
        graph_twenties = graph_twenty | graph_twenties_prefix + graph_digit

        graph_thirty = pynini.cross("서른", "30")
        graph_thirties = graph_thirty | graph_thirties_prefix + graph_digit

        ordinals = pynini.union(
            graph_single, graph_tens, graph_twenties, graph_thirties  # 1-9  # 10-19  # 20-29  # 30-39
        ).optimize()

        cardinal_10_to_19 = pynini.cross("십", "10") | (pynini.accep("십") + cardinal_digit)

        cardinal_20_to_29 = pynini.cross("이십", "20") | (pynini.accep("이십") + cardinal_digit)

        cardinal_30_to_39 = pynini.cross("삼십", "30") | (pynini.accep("삼십") + cardinal_digit)

        # FST that include 1-39 in cardinal expression
        cardinal_below_40 = pynini.union(
            cardinal_digit, cardinal_10_to_19, cardinal_20_to_29, cardinal_30_to_39
        ).optimize()

        # Input includes all cardinal expressions
        cardinals_acceptor = pynini.project(cardinals, "input").optimize()
        # Input includes cardinal expression from 1 to 39
        cardinals_exception = pynini.project(
            cardinal_below_40, "input"
        ).optimize()  

        # All cardinal values except 1 to 39 cardinal values
        cardinal_over_40 = pynini.difference(
            cardinals_acceptor, cardinals_exception
        ).optimize()  
        cardinal_ordinal_suffix = cardinal_over_40 @ cardinals

        # 1 to 39 in ordinal, everything else cardinal
        ordinal_final = pynini.union(ordinals, cardinal_ordinal_suffix)  

        ordinal_graph = pynutil.insert("integer: \"") + ((ordinal_final + ordinals_suffix)) + pynutil.insert("\"")

<<<<<<< HEAD
        #Adding various counter suffix for ordinal
        # For counting, Korean does not use the speical "첫" for 1. Instead the regular "한"
        counters = pynini.union(
            graph_digit, graph_tens, graph_twenties, graph_thirties
        ).optimize()
        
        counter_final = (get_counter(counters) | get_counter(cardinal_ordinal_suffix))
=======
        # Adding various counter suffix for ordinal
        counters = pynini.union(graph_digit, graph_tens, graph_twenties, graph_thirties).optimize()
        # For counting, Korean does not use the speical "첫" for 1. Instead the regular "한"

        counter_final = get_counter(counters) | get_counter(cardinal_ordinal_suffix)
>>>>>>> 53dc07b5

        counter_graph = pynutil.insert("integer: \"") + counter_final + pynutil.insert("\"")

        final_graph = ordinal_graph | counter_graph

        final_graph = self.add_tokens(final_graph)
        self.fst = final_graph.optimize()<|MERGE_RESOLUTION|>--- conflicted
+++ resolved
@@ -21,29 +21,7 @@
 
 
 def get_counter(ordinal):
-<<<<<<< HEAD
     suffix = pynini.string_file(get_abs_path("data/ordinals/counter_suffix.tsv"))
-=======
-    suffix = pynini.union(
-        "개",
-        "명",
-        "병",
-        "마리",
-        "대",
-        "송이",
-        "포기",
-        "사람",
-        "자루",
-        "채",
-        "켤레",
-        "그루",
-        "벌",
-        "잔",
-        "장",
-        "권",
-        "살",
-    )
->>>>>>> 53dc07b5
     numbers = ordinal
     res = numbers + pynutil.insert('" counter: "') + suffix
 
@@ -125,7 +103,6 @@
 
         ordinal_graph = pynutil.insert("integer: \"") + ((ordinal_final + ordinals_suffix)) + pynutil.insert("\"")
 
-<<<<<<< HEAD
         #Adding various counter suffix for ordinal
         # For counting, Korean does not use the speical "첫" for 1. Instead the regular "한"
         counters = pynini.union(
@@ -133,13 +110,6 @@
         ).optimize()
         
         counter_final = (get_counter(counters) | get_counter(cardinal_ordinal_suffix))
-=======
-        # Adding various counter suffix for ordinal
-        counters = pynini.union(graph_digit, graph_tens, graph_twenties, graph_thirties).optimize()
-        # For counting, Korean does not use the speical "첫" for 1. Instead the regular "한"
-
-        counter_final = get_counter(counters) | get_counter(cardinal_ordinal_suffix)
->>>>>>> 53dc07b5
 
         counter_graph = pynutil.insert("integer: \"") + counter_final + pynutil.insert("\"")
 
