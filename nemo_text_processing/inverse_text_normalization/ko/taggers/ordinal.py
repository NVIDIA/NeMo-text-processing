--- conflicted
+++ resolved
@@ -36,20 +36,13 @@
         cardinals = cardinal.just_cardinals
         ordinals_suffix = pynini.accep("번째")  # Korean ordinal's morphosyntactic feature
 
-<<<<<<< HEAD
         graph_digit = pynini.string_file(get_abs_path("data/ordinals/digit.tsv"))  #1-9 in ordinals
         cardinal_digit = pynini.string_file(get_abs_path("data/numbers/digit.tsv"))  #1-9 in cardinals
-=======
-        graph_digit = pynini.string_file(get_abs_path("data/ordinals/digit.tsv"))  # 1-9
-        graph_digit_no_one = pynini.string_file(get_abs_path("data/ordinals/digit_no_one.tsv"))  # 2-9
-        cardinal_1to39 = pynini.string_file(get_abs_path("data/ordinals/cardinal_digit.tsv"))  # 1-39 in cardinals
->>>>>>> 473f0423
 
         graph_tens_prefix = pynini.cross("열", "1")  # First digit for tens
         graph_twenties_prefix = pynini.cross("스물", "2")  # First digit for twenties
         graph_thirties_prefix = pynini.cross("서른", "3")  # First digit for thirties
 
-<<<<<<< HEAD
         graph_one = pynini.cross("한", "1")
         single_digits = pynini.project(graph_digit, "input").optimize()
         graph_one_acceptor = pynini.project(graph_one, "input").optimize()
@@ -59,11 +52,6 @@
         graph_single = graph_two_to_nine | graph_first
         # Line 46-52 exclude regular 1 in ordinal and replace with a special 1. Like "first" in English
         # The special 1 is a unique ordinal case for Korean and does not repeat for 11, 21, 31
-=======
-        graph_one = pynini.cross("첫", "1")
-        graph_single = graph_one | graph_digit_no_one
-        # 1 has a unique ordinal case in Korean and does not repeat for 11, 21, 31
->>>>>>> 473f0423
 
         graph_ten = pynini.cross("열", "10")
         graph_tens = graph_ten | graph_tens_prefix + graph_digit
@@ -78,7 +66,6 @@
             graph_single, graph_tens, graph_twenties, graph_thirties  # 1-9  # 10-19  # 20-29  # 30-39
         ).optimize()
 
-<<<<<<< HEAD
         cardinal_10_to_19 = pynini.cross("십", "10") | (pynini.accep("십") + cardinal_digit)
 
         cardinal_20_to_29 = pynini.cross("이십", "20") | (pynini.accep("이십") + cardinal_digit)
@@ -100,19 +87,6 @@
         cardinal_ordinal_suffix = cardinal_over_40 @ cardinals
 
         ordinal_final = pynini.union(ordinals, cardinal_ordinal_suffix) # 1 to 39 in ordinal, everything else cardinal
-=======
-        cardinals_acceptor = pynini.project(cardinals, "input").optimize()  # Input includes all cardinal expressions
-        cardinals_exception = pynini.project(
-            cardinal_1to39, "input"
-        ).optimize()  # Input includes cardinal expression from 1 to 39
-
-        cardinal_plus_40 = pynini.difference(
-            cardinals_acceptor, cardinals_exception
-        ).optimize()  # All cardinal values - 1 to 39 cardinal values
-        cardinal_ordinal = cardinal_plus_40 @ cardinals
-
-        ordinal_final = pynini.union(ordinals, cardinal_ordinal)  # 1 to 39 in ordinal, everything else cardinal
->>>>>>> 473f0423
 
         ordinal_graph = pynutil.insert("integer: \"") + ((ordinal_final + ordinals_suffix)) + pynutil.insert("\"")
 
