# Copyright (c) 2025, NVIDIA CORPORATION.  All rights reserved.
#
# Licensed under the Apache License, Version 2.0 (the "License");
# you may not use this file except in compliance with the License.
# You may obtain a copy of the License at
#
#     http://www.apache.org/licenses/LICENSE-2.0
#
# Unless required by applicable law or agreed to in writing, software
# distributed under the License is distributed on an "AS IS" BASIS,
# WITHOUT WARRANTIES OR CONDITIONS OF ANY KIND, either express or implied.
# See the License for the specific language governing permissions and
# limitations under the License.

import logging
import os

import pynini
from pynini.lib import pynutil

from nemo_text_processing.inverse_text_normalization.ko.graph_utils import INPUT_LOWER_CASED, GraphFst, generator_main
from nemo_text_processing.inverse_text_normalization.ko.taggers.cardinal import CardinalFst
from nemo_text_processing.inverse_text_normalization.ko.taggers.decimal import DecimalFst
from nemo_text_processing.inverse_text_normalization.ko.taggers.ordinal import OrdinalFst
<<<<<<< HEAD
from nemo_text_processing.inverse_text_normalization.ko.taggers.fraction import FractionFst
=======
>>>>>>> 2a4e05e5
from nemo_text_processing.inverse_text_normalization.ko.taggers.word import WordFst


class ClassifyFst(GraphFst):
    """
    Final class that composes all other classification grammars. This class can process an entire sentence, that is lower cased.
    For deployment, this grammar will be compiled and exported to OpenFst Finite State Archive (FAR) File.
    More details to deployment at NeMo/tools/text_processing_deployment.

    Args:
        input_case: accepting either "lower_cased" or "cased" input.
        cache_dir: path to a dir with .far grammar file. Set to None to avoid using cache.
        overwrite_cache: set to True to overwrite .far files
        whitelist: path to a file with whitelist replacements
    """

    def __init__(
        self,
        input_case: str = INPUT_LOWER_CASED,
        cache_dir: str = None,
        overwrite_cache: bool = False,
        whitelist: str = None,
    ):
        super().__init__(name="tokenize_and_classify", kind="classify")

        far_file = None
        if cache_dir is not None and cache_dir != "None":
            os.makedirs(cache_dir, exist_ok=True)
            far_file = os.path.join(cache_dir, f"jp_itn_{input_case}.far")
        if not overwrite_cache and far_file and os.path.exists(far_file):
            self.fst = pynini.Far(far_file, mode="r")["tokenize_and_classify"]
            logging.info(f"ClassifyFst.fst was restored from {far_file}.")
        else:
            logging.info(f"Creating ClassifyFst grammars.")

            cardinal = CardinalFst()
            cardinal_graph = cardinal.fst

            ordinal = OrdinalFst(cardinal)
            ordinal_graph = ordinal.fst

            decimal = DecimalFst(cardinal)
            decimal_graph = decimal.fst

<<<<<<< HEAD
            fraction = FractionFst(cardinal, decimal)
            fraction_graph = fraction.fst

=======
>>>>>>> 2a4e05e5
            word_graph = WordFst().fst

            classify = (
                pynutil.add_weight(cardinal_graph, 1.1)
                | pynutil.add_weight(ordinal_graph, 1.1)
                | pynutil.add_weight(decimal_graph, 1.1)
<<<<<<< HEAD
                | pynutil.add_weight(fraction_graph, 1.0)
=======
>>>>>>> 2a4e05e5
                | pynutil.add_weight(word_graph, 100)
            )

            token = pynutil.insert("tokens { ") + classify + pynutil.insert(" } ")
            tagger = pynini.closure(token, 1)

            self.fst = tagger

            if far_file:
                generator_main(far_file, {"tokenize_and_classify": self.fst})
                logging.info(f"ClassifyFst grammars are saved to {far_file}.")<|MERGE_RESOLUTION|>--- conflicted
+++ resolved
@@ -22,10 +22,7 @@
 from nemo_text_processing.inverse_text_normalization.ko.taggers.cardinal import CardinalFst
 from nemo_text_processing.inverse_text_normalization.ko.taggers.decimal import DecimalFst
 from nemo_text_processing.inverse_text_normalization.ko.taggers.ordinal import OrdinalFst
-<<<<<<< HEAD
 from nemo_text_processing.inverse_text_normalization.ko.taggers.fraction import FractionFst
-=======
->>>>>>> 2a4e05e5
 from nemo_text_processing.inverse_text_normalization.ko.taggers.word import WordFst
 
 
@@ -70,22 +67,15 @@
             decimal = DecimalFst(cardinal)
             decimal_graph = decimal.fst
 
-<<<<<<< HEAD
             fraction = FractionFst(cardinal, decimal)
             fraction_graph = fraction.fst
-
-=======
->>>>>>> 2a4e05e5
             word_graph = WordFst().fst
 
             classify = (
                 pynutil.add_weight(cardinal_graph, 1.1)
                 | pynutil.add_weight(ordinal_graph, 1.1)
                 | pynutil.add_weight(decimal_graph, 1.1)
-<<<<<<< HEAD
                 | pynutil.add_weight(fraction_graph, 1.0)
-=======
->>>>>>> 2a4e05e5
                 | pynutil.add_weight(word_graph, 100)
             )
 
