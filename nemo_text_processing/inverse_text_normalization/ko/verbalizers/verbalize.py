--- conflicted
+++ resolved
@@ -34,13 +34,7 @@
         ordinal = OrdinalFst()
         ordinal_graph = ordinal.fst
 
-<<<<<<< HEAD
         graph = (cardinal_graph
                  | ordinal_graph
         )
-=======
-        word_graph = WordFst().fst
-
-        graph = cardinal_graph | word_graph | ordinal_graph
->>>>>>> 9a00ba65
         self.fst = graph