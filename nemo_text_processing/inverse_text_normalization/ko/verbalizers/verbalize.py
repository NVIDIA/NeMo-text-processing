# Copyright (c) 2025, NVIDIA CORPORATION.  All rights reserved.
# Copyright 2015 and onwards Google, Inc.
#
# Licensed under the Apache License, Version 2.0 (the "License");
# you may not use this file except in compliance with the License.
# You may obtain a copy of the License at
#
#     http://www.apache.org/licenses/LICENSE-2.0
#
# Unless required by applicable law or agreed to in writing, software
# distributed under the License is distributed on an "AS IS" BASIS,
# WITHOUT WARRANTIES OR CONDITIONS OF ANY KIND, either express or implied.
# See the License for the specific language governing permissions and
# limitations under the License.
import pynini
from pynini.lib import pynutil

from nemo_text_processing.inverse_text_normalization.ko.graph_utils import GraphFst
from nemo_text_processing.inverse_text_normalization.ko.verbalizers.cardinal import CardinalFst
from nemo_text_processing.inverse_text_normalization.ko.verbalizers.date import DateFst
from nemo_text_processing.inverse_text_normalization.ko.verbalizers.decimal import DecimalFst
from nemo_text_processing.inverse_text_normalization.ko.verbalizers.fraction import FractionFst
from nemo_text_processing.inverse_text_normalization.ko.verbalizers.money import MoneyFst
from nemo_text_processing.inverse_text_normalization.ko.verbalizers.ordinal import OrdinalFst
from nemo_text_processing.inverse_text_normalization.ko.verbalizers.telephone import TelephoneFst
<<<<<<< HEAD
from nemo_text_processing.inverse_text_normalization.ko.verbalizers.measure import MeasureFst
=======
from nemo_text_processing.inverse_text_normalization.ko.verbalizers.time import TimeFst
>>>>>>> 8e310046
from nemo_text_processing.inverse_text_normalization.ko.verbalizers.word import WordFst


class VerbalizeFst(GraphFst):
    """
    Composes other verbalizer grammars.
    For deployment, this grammar will be compiled and exported to OpenFst Finite State Archive (FAR) File.
    More details to deployment at NeMo/tools/text_processing_deployment.
    """

    def __init__(self):
        super().__init__(name="verbalize", kind="verbalize")
        cardinal = CardinalFst()
        cardinal_graph = cardinal.fst

        ordinal = OrdinalFst()
        ordinal_graph = ordinal.fst

        decimal = DecimalFst()
        decimal_graph = decimal.fst

        fraction = FractionFst()
        fraction_graph = fraction.fst

        time = TimeFst()
        time_graph = time.fst

        date = DateFst()
        date_graph = date.fst

        money = MoneyFst()
        money_graph = money.fst

        telephone = TelephoneFst()
        telephone_graph = telephone.fst

        measure = MeasureFst()
        measure_graph = measure.fst

        word = WordFst()
        word_graph = word.fst

<<<<<<< HEAD
        graph = pynini.union(cardinal_graph,
                              ordinal_graph,
                              decimal_graph,
                              fraction_graph,
                              time_graph,
                              date_graph,
                              money_graph,
                              telephone_graph,
                              measure_graph,
                              word_graph
                            )
=======
        graph = pynini.union(
            cardinal_graph,
            ordinal_graph,
            decimal_graph,
            fraction_graph,
            time_graph,
            date_graph,
            money_graph,
            telephone_graph,
            word_graph,
        )
>>>>>>> 8e310046
        self.fst = graph<|MERGE_RESOLUTION|>--- conflicted
+++ resolved
@@ -23,11 +23,7 @@
 from nemo_text_processing.inverse_text_normalization.ko.verbalizers.money import MoneyFst
 from nemo_text_processing.inverse_text_normalization.ko.verbalizers.ordinal import OrdinalFst
 from nemo_text_processing.inverse_text_normalization.ko.verbalizers.telephone import TelephoneFst
-<<<<<<< HEAD
 from nemo_text_processing.inverse_text_normalization.ko.verbalizers.measure import MeasureFst
-=======
-from nemo_text_processing.inverse_text_normalization.ko.verbalizers.time import TimeFst
->>>>>>> 8e310046
 from nemo_text_processing.inverse_text_normalization.ko.verbalizers.word import WordFst
 
 
@@ -70,7 +66,6 @@
         word = WordFst()
         word_graph = word.fst
 
-<<<<<<< HEAD
         graph = pynini.union(cardinal_graph,
                               ordinal_graph,
                               decimal_graph,
@@ -82,17 +77,4 @@
                               measure_graph,
                               word_graph
                             )
-=======
-        graph = pynini.union(
-            cardinal_graph,
-            ordinal_graph,
-            decimal_graph,
-            fraction_graph,
-            time_graph,
-            date_graph,
-            money_graph,
-            telephone_graph,
-            word_graph,
-        )
->>>>>>> 8e310046
         self.fst = graph