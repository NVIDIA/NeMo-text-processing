# Copyright (c) 2024, NVIDIA CORPORATION & AFFILIATES.  All rights reserved.
#
# Licensed under the Apache License, Version 2.0 (the "License");
# you may not use this file except in compliance with the License.
# You may obtain a copy of the License at
#
#     http://www.apache.org/licenses/LICENSE-2.0
#
# Unless required by applicable law or agreed to in writing, software
# distributed under the License is distributed on an "AS IS" BASIS,
# WITHOUT WARRANTIES OR CONDITIONS OF ANY KIND, either express or implied.
# See the License for the specific language governing permissions and
# limitations under the License.


import os

import pynini
from pynini.lib import pynutil

from nemo_text_processing.inverse_text_normalization.ja.graph_utils import (
    NEMO_DIGIT,
    NEMO_NARROW_NON_BREAK_SPACE,
    NEMO_NON_BREAKING_SPACE,
    NEMO_NOT_SPACE,
    NEMO_SIGMA,
    NEMO_SPACE,
    NEMO_SPACES_AND_ALHPANUMERICS,
    delete_space,
    generator_main,
)
from nemo_text_processing.utils.logging import logger


class PostProcessingFst:
    """
    Finite state transducer that post-processing an entire sentence after verbalization is complete, e.g.
    removes extra spaces around punctuation marks " ( one hundred and twenty three ) " -> "(one hundred and twenty three)"

    Args:
        cache_dir: path to a dir with .far grammar file. Set to None to avoid using cache.
        overwrite_cache: set to True to overwrite .far files
    """

    def __init__(self, cache_dir: str = None, overwrite_cache: bool = False):

        far_file = None
        if cache_dir is not None and cache_dir != "None":
            os.makedirs(cache_dir, exist_ok=True)
            far_file = os.path.join(cache_dir, "zh_tn_post_processing.far")
        if not overwrite_cache and far_file and os.path.exists(far_file):
            self.fst = pynini.Far(far_file, mode="r")["post_process_graph"]
            logger.info(f'Post processing graph was restored from {far_file}.')
        else:
            self.set_punct_dict()
            self.fst = self.get_punct_postprocess_graph()

            if far_file:
                generator_main(far_file, {"post_process_graph": self.fst})

    def set_punct_dict(self):
        self.punct_marks = {
            "'": [
                "'",
                '´',
                'ʹ',
                'ʻ',
                'ʼ',
                'ʽ',
                'ʾ',
                'ˈ',
                'ˊ',
                'ˋ',
                '˴',
                'ʹ',
                '΄',
                '՚',
                '՝',
                'י',
                '׳',
                'ߴ',
                'ߵ',
                'ᑊ',
                'ᛌ',
                '᾽',
                '᾿',
                '`',
                '´',
                '῾',
                '‘',
                '’',
                '‛',
                '′',
                '‵',
                'ꞌ',
                '＇',
                '｀',
                '𖽑',
                '𖽒',
            ],
        }

    def get_punct_postprocess_graph(self):
        """
            Returns graph to post process punctuation marks.

            {``} quotes are converted to {"}. Note, if there are spaces around single quote {'}, they will be kept.
            By default, a space is added after a punctuation mark, and spaces are removed before punctuation marks.
        """
        delete_regular_space = pynini.cdrewrite(pynutil.delete(NEMO_SPACE), NEMO_NOT_SPACE, NEMO_NOT_SPACE, NEMO_SIGMA)
        delete_fraction_space = pynini.cdrewrite(
            pynini.cross(NEMO_NARROW_NON_BREAK_SPACE, " "),
            NEMO_NOT_SPACE,
            NEMO_NOT_SPACE,
            NEMO_SPACES_AND_ALHPANUMERICS,
        )  # this graph is only for fraction grammar verbalizer which inserted a narrow nbs.

<<<<<<< HEAD
=======
        # remove_space_around_single_quote = delete_regular_space
>>>>>>> 76c91248
        remove_space_around_single_quote = delete_fraction_space | delete_regular_space

        # this works if spaces in between (good)
        # delete space between 2 NEMO_NOT_SPACE（left and right to the space) that are with in a content of NEMO_SIGMA

        graph = remove_space_around_single_quote.optimize()

        return graph<|MERGE_RESOLUTION|>--- conflicted
+++ resolved
@@ -115,10 +115,6 @@
             NEMO_SPACES_AND_ALHPANUMERICS,
         )  # this graph is only for fraction grammar verbalizer which inserted a narrow nbs.
 
-<<<<<<< HEAD
-=======
-        # remove_space_around_single_quote = delete_regular_space
->>>>>>> 76c91248
         remove_space_around_single_quote = delete_fraction_space | delete_regular_space
 
         # this works if spaces in between (good)
