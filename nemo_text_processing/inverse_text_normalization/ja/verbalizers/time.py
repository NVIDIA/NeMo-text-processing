<<<<<<< HEAD
# Copyright (c) 2023, NVIDIA CORPORATION.  All rights reserved.
#
# Licensed under the Apache License, Version 2.0 (the "License");
# you may not use this file except in compliance with the License.
# You may obtain a copy of the License at
#
#     http://www.apache.org/licenses/LICENSE-2.0
#
# Unless required by applicable law or agreed to in writing, software
# distributed under the License is distributed on an "AS IS" BASIS,
# WITHOUT WARRANTIES OR CONDITIONS OF ANY KIND, either express or implied.
# See the License for the specific language governing permissions and
# limitations under the License.


import pynini
from pynini.lib import pynutil

from nemo_text_processing.text_normalization.en.graph_utils import NEMO_NOT_QUOTE, GraphFst, delete_space


class TimeFst(GraphFst):
    """
    Finite state transducer for verbalizing time, e.g.,
    time { hours: "1" minutes: "0" } -> 1時30分 ->
    time { hours: "5" minutes: "20" suffix: "過ぎ" } -> 5時20分
    time { hours: "8" minutes: "半" suffix: "頃" } -> 8時半頃
    time { hours: "10" minutes: "25" suffix: "前" } -> 10時5分前
    time { hours: "正午" minutes: "1" suffix: "前" } -> 正午1分前
    time { hours: "正午" minutes: "10" suffix: "過ぎ" } -> 正午10分過ぎ
    """

    def __init__(self, project_input: bool = False):
        super().__init__(name="time", kind="verbalize", project_input=project_input)

        hours_component = (
            pynutil.delete("hours: \"") + pynini.closure(NEMO_NOT_QUOTE) + pynutil.insert("時") + pynutil.delete("\"")
        )
        hours_component_alt = pynutil.delete("hours: \"") + pynini.accep("正午") + pynutil.delete("\"")
        hours_component |= hours_component_alt

        minutes_component = (
            pynutil.delete("minutes: \"") + pynini.closure(NEMO_NOT_QUOTE) + pynutil.insert("分") + pynutil.delete("\"")
        )
        minutes_component_alt = pynutil.delete("minutes: \"") + pynini.accep("半") + pynutil.delete("\"")
        minutes_component |= minutes_component_alt
        second_component = (
            pynutil.delete("seconds: \"") + pynini.closure(NEMO_NOT_QUOTE) + pynutil.insert("秒") + pynutil.delete("\"")
        )
        suffix_component = pynutil.delete("suffix: \"") + pynini.closure(NEMO_NOT_QUOTE) + pynutil.delete("\"")

        graph_regular_time = (
            pynini.closure(hours_component)
            + pynini.closure(delete_space + minutes_component)
            + pynini.closure(delete_space + second_component)
            + pynini.closure(delete_space + suffix_component)
        )
        graph = graph_regular_time

        final_graph = graph

        final_graph = self.delete_tokens(final_graph.optimize())
        self.fst = final_graph.optimize()
=======
# Copyright (c) 2023, NVIDIA CORPORATION.  All rights reserved.
#
# Licensed under the Apache License, Version 2.0 (the "License");
# you may not use this file except in compliance with the License.
# You may obtain a copy of the License at
#
#     http://www.apache.org/licenses/LICENSE-2.0
#
# Unless required by applicable law or agreed to in writing, software
# distributed under the License is distributed on an "AS IS" BASIS,
# WITHOUT WARRANTIES OR CONDITIONS OF ANY KIND, either express or implied.
# See the License for the specific language governing permissions and
# limitations under the License.


import pynini
from pynini.lib import pynutil

from nemo_text_processing.inverse_text_normalization.ja.graph_utils import NEMO_NOT_QUOTE, GraphFst, delete_space


class TimeFst(GraphFst):
    """
    Finite state transducer for verbalizing time, e.g.,
    time { hours: "1" minutes: "0" } -> 1時30分 ->
    time { hours: "5" minutes: "20" suffix: "過ぎ" } -> 5時20分
    time { hours: "8" minutes: "半" suffix: "頃" } -> 8時半頃
    time { hours: "10" minutes: "25" suffix: "前" } -> 10時5分前
    time { hours: "正午" minutes: "1" suffix: "前" } -> 正午1分前
    time { hours: "正午" minutes: "10" suffix: "過ぎ" } -> 正午10分過ぎ
    """

    def __init__(self):
        super().__init__(name="time", kind="verbalize")

        hours_component = (
            pynutil.delete("hours: \"") + pynini.closure(NEMO_NOT_QUOTE) + pynutil.insert("時") + pynutil.delete("\"")
        )
        hours_component_alt = pynutil.delete("hours: \"") + pynini.accep("正午") + pynutil.delete("\"")
        hours_component |= hours_component_alt

        minutes_component = (
            pynutil.delete("minutes: \"")
            + pynini.closure(NEMO_NOT_QUOTE)
            + pynutil.insert("分")
            + pynutil.delete("\"")
        )
        minutes_component_alt = pynutil.delete("minutes: \"") + pynini.accep("半") + pynutil.delete("\"")
        minutes_component |= minutes_component_alt
        second_component = (
            pynutil.delete("seconds: \"")
            + pynini.closure(NEMO_NOT_QUOTE)
            + pynutil.insert("秒")
            + pynutil.delete("\"")
        )
        suffix_component = pynutil.delete("suffix: \"") + pynini.closure(NEMO_NOT_QUOTE) + pynutil.delete("\"")

        graph_regular_time = (
            pynini.closure(hours_component)
            + pynini.closure(delete_space + minutes_component)
            + pynini.closure(delete_space + second_component)
            + pynini.closure(delete_space + suffix_component)
        )
        graph = graph_regular_time

        final_graph = graph

        final_graph = self.delete_tokens(final_graph.optimize())
        self.fst = final_graph.optimize()
>>>>>>> ef769e78
<|MERGE_RESOLUTION|>--- conflicted
+++ resolved
@@ -1,135 +1,69 @@
-<<<<<<< HEAD
-# Copyright (c) 2023, NVIDIA CORPORATION.  All rights reserved.
-#
-# Licensed under the Apache License, Version 2.0 (the "License");
-# you may not use this file except in compliance with the License.
-# You may obtain a copy of the License at
-#
-#     http://www.apache.org/licenses/LICENSE-2.0
-#
-# Unless required by applicable law or agreed to in writing, software
-# distributed under the License is distributed on an "AS IS" BASIS,
-# WITHOUT WARRANTIES OR CONDITIONS OF ANY KIND, either express or implied.
-# See the License for the specific language governing permissions and
-# limitations under the License.
-
-
-import pynini
-from pynini.lib import pynutil
-
-from nemo_text_processing.text_normalization.en.graph_utils import NEMO_NOT_QUOTE, GraphFst, delete_space
-
-
-class TimeFst(GraphFst):
-    """
-    Finite state transducer for verbalizing time, e.g.,
-    time { hours: "1" minutes: "0" } -> 1時30分 ->
-    time { hours: "5" minutes: "20" suffix: "過ぎ" } -> 5時20分
-    time { hours: "8" minutes: "半" suffix: "頃" } -> 8時半頃
-    time { hours: "10" minutes: "25" suffix: "前" } -> 10時5分前
-    time { hours: "正午" minutes: "1" suffix: "前" } -> 正午1分前
-    time { hours: "正午" minutes: "10" suffix: "過ぎ" } -> 正午10分過ぎ
-    """
-
-    def __init__(self, project_input: bool = False):
-        super().__init__(name="time", kind="verbalize", project_input=project_input)
-
-        hours_component = (
-            pynutil.delete("hours: \"") + pynini.closure(NEMO_NOT_QUOTE) + pynutil.insert("時") + pynutil.delete("\"")
-        )
-        hours_component_alt = pynutil.delete("hours: \"") + pynini.accep("正午") + pynutil.delete("\"")
-        hours_component |= hours_component_alt
-
-        minutes_component = (
-            pynutil.delete("minutes: \"") + pynini.closure(NEMO_NOT_QUOTE) + pynutil.insert("分") + pynutil.delete("\"")
-        )
-        minutes_component_alt = pynutil.delete("minutes: \"") + pynini.accep("半") + pynutil.delete("\"")
-        minutes_component |= minutes_component_alt
-        second_component = (
-            pynutil.delete("seconds: \"") + pynini.closure(NEMO_NOT_QUOTE) + pynutil.insert("秒") + pynutil.delete("\"")
-        )
-        suffix_component = pynutil.delete("suffix: \"") + pynini.closure(NEMO_NOT_QUOTE) + pynutil.delete("\"")
-
-        graph_regular_time = (
-            pynini.closure(hours_component)
-            + pynini.closure(delete_space + minutes_component)
-            + pynini.closure(delete_space + second_component)
-            + pynini.closure(delete_space + suffix_component)
-        )
-        graph = graph_regular_time
-
-        final_graph = graph
-
-        final_graph = self.delete_tokens(final_graph.optimize())
-        self.fst = final_graph.optimize()
-=======
-# Copyright (c) 2023, NVIDIA CORPORATION.  All rights reserved.
-#
-# Licensed under the Apache License, Version 2.0 (the "License");
-# you may not use this file except in compliance with the License.
-# You may obtain a copy of the License at
-#
-#     http://www.apache.org/licenses/LICENSE-2.0
-#
-# Unless required by applicable law or agreed to in writing, software
-# distributed under the License is distributed on an "AS IS" BASIS,
-# WITHOUT WARRANTIES OR CONDITIONS OF ANY KIND, either express or implied.
-# See the License for the specific language governing permissions and
-# limitations under the License.
-
-
-import pynini
-from pynini.lib import pynutil
-
-from nemo_text_processing.inverse_text_normalization.ja.graph_utils import NEMO_NOT_QUOTE, GraphFst, delete_space
-
-
-class TimeFst(GraphFst):
-    """
-    Finite state transducer for verbalizing time, e.g.,
-    time { hours: "1" minutes: "0" } -> 1時30分 ->
-    time { hours: "5" minutes: "20" suffix: "過ぎ" } -> 5時20分
-    time { hours: "8" minutes: "半" suffix: "頃" } -> 8時半頃
-    time { hours: "10" minutes: "25" suffix: "前" } -> 10時5分前
-    time { hours: "正午" minutes: "1" suffix: "前" } -> 正午1分前
-    time { hours: "正午" minutes: "10" suffix: "過ぎ" } -> 正午10分過ぎ
-    """
-
-    def __init__(self):
-        super().__init__(name="time", kind="verbalize")
-
-        hours_component = (
-            pynutil.delete("hours: \"") + pynini.closure(NEMO_NOT_QUOTE) + pynutil.insert("時") + pynutil.delete("\"")
-        )
-        hours_component_alt = pynutil.delete("hours: \"") + pynini.accep("正午") + pynutil.delete("\"")
-        hours_component |= hours_component_alt
-
-        minutes_component = (
-            pynutil.delete("minutes: \"")
-            + pynini.closure(NEMO_NOT_QUOTE)
-            + pynutil.insert("分")
-            + pynutil.delete("\"")
-        )
-        minutes_component_alt = pynutil.delete("minutes: \"") + pynini.accep("半") + pynutil.delete("\"")
-        minutes_component |= minutes_component_alt
-        second_component = (
-            pynutil.delete("seconds: \"")
-            + pynini.closure(NEMO_NOT_QUOTE)
-            + pynutil.insert("秒")
-            + pynutil.delete("\"")
-        )
-        suffix_component = pynutil.delete("suffix: \"") + pynini.closure(NEMO_NOT_QUOTE) + pynutil.delete("\"")
-
-        graph_regular_time = (
-            pynini.closure(hours_component)
-            + pynini.closure(delete_space + minutes_component)
-            + pynini.closure(delete_space + second_component)
-            + pynini.closure(delete_space + suffix_component)
-        )
-        graph = graph_regular_time
-
-        final_graph = graph
-
-        final_graph = self.delete_tokens(final_graph.optimize())
-        self.fst = final_graph.optimize()
->>>>>>> ef769e78
+# Copyright (c) 2023, NVIDIA CORPORATION.  All rights reserved.
+#
+# Licensed under the Apache License, Version 2.0 (the "License");
+# you may not use this file except in compliance with the License.
+# You may obtain a copy of the License at
+#
+#     http://www.apache.org/licenses/LICENSE-2.0
+#
+# Unless required by applicable law or agreed to in writing, software
+# distributed under the License is distributed on an "AS IS" BASIS,
+# WITHOUT WARRANTIES OR CONDITIONS OF ANY KIND, either express or implied.
+# See the License for the specific language governing permissions and
+# limitations under the License.
+
+
+import pynini
+from pynini.lib import pynutil
+
+from nemo_text_processing.text_normalization.en.graph_utils import NEMO_NOT_QUOTE, GraphFst, delete_space
+
+
+class TimeFst(GraphFst):
+    """
+    Finite state transducer for verbalizing time, e.g.,
+    time { hours: "1" minutes: "0" } -> 1時30分 ->
+    time { hours: "5" minutes: "20" suffix: "過ぎ" } -> 5時20分
+    time { hours: "8" minutes: "半" suffix: "頃" } -> 8時半頃
+    time { hours: "10" minutes: "25" suffix: "前" } -> 10時5分前
+    time { hours: "正午" minutes: "1" suffix: "前" } -> 正午1分前
+    time { hours: "正午" minutes: "10" suffix: "過ぎ" } -> 正午10分過ぎ
+    """
+
+    def __init__(self, project_input: bool = False):
+        super().__init__(name="time", kind="verbalize", project_input=project_input)
+
+        hours_component = (
+            pynutil.delete("hours: \"") + pynini.closure(NEMO_NOT_QUOTE) + pynutil.insert("時") + pynutil.delete("\"")
+        )
+        hours_component_alt = pynutil.delete("hours: \"") + pynini.accep("正午") + pynutil.delete("\"")
+        hours_component |= hours_component_alt
+
+        minutes_component = (
+            pynutil.delete("minutes: \"")
+            + pynini.closure(NEMO_NOT_QUOTE)
+            + pynutil.insert("分")
+            + pynutil.delete("\"")
+        )
+        minutes_component_alt = pynutil.delete("minutes: \"") + pynini.accep("半") + pynutil.delete("\"")
+        minutes_component |= minutes_component_alt
+        second_component = (
+            pynutil.delete("seconds: \"")
+            + pynini.closure(NEMO_NOT_QUOTE)
+            + pynutil.insert("秒")
+            + pynutil.delete("\"")
+        )
+        suffix_component = pynutil.delete("suffix: \"") + pynini.closure(NEMO_NOT_QUOTE) + pynutil.delete("\"")
+
+        graph_regular_time = (
+            pynini.closure(hours_component)
+            + pynini.closure(delete_space + minutes_component)
+            + pynini.closure(delete_space + second_component)
+            + pynini.closure(delete_space + suffix_component)
+        )
+        graph = graph_regular_time
+
+        final_graph = graph
+
+        final_graph = self.delete_tokens(final_graph.optimize())
+        self.fst = final_graph.optimize()