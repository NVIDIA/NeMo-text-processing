--- conflicted
+++ resolved
@@ -1,156 +1,134 @@
-# Copyright (c) 2023, NVIDIA CORPORATION.  All rights reserved.
-# Copyright 2015 and onwards Google, Inc.
-#
-# Licensed under the Apache License, Version 2.0 (the "License");
-# you may not use this file except in compliance with the License.
-# You may obtain a copy of the License at
-#
-#     http://www.apache.org/licenses/LICENSE-2.0
-#
-# Unless required by applicable law or agreed to in writing, software
-# distributed under the License is distributed on an "AS IS" BASIS,
-# WITHOUT WARRANTIES OR CONDITIONS OF ANY KIND, either express or implied.
-# See the License for the specific language governing permissions and
-# limitations under the License.
-
-import logging
-import os
-
-import pynini
-from nemo_text_processing.inverse_text_normalization.ja.graph_utils import (
-    INPUT_LOWER_CASED,
-    NEMO_SIGMA,
-    GraphFst,
-    delete_extra_space,
-    delete_space,
-    generator_main,
-    insert_space,
-)
-from nemo_text_processing.inverse_text_normalization.ja.taggers.cardinal import CardinalFst
-from nemo_text_processing.inverse_text_normalization.ja.taggers.date import DateFst
-from nemo_text_processing.inverse_text_normalization.ja.taggers.decimal import DecimalFst
-from nemo_text_processing.inverse_text_normalization.ja.taggers.fraction import FractionFst
-from nemo_text_processing.inverse_text_normalization.ja.taggers.ordinal import OrdinalFst
-from nemo_text_processing.inverse_text_normalization.ja.taggers.preprocessor import PreProcessorFst
-from nemo_text_processing.inverse_text_normalization.ja.taggers.punctuation import PunctuationFst
-from nemo_text_processing.inverse_text_normalization.ja.taggers.time import TimeFst
-from nemo_text_processing.inverse_text_normalization.ja.taggers.whitelist import WhiteListFst
-from nemo_text_processing.inverse_text_normalization.ja.taggers.word import WordFst
-from pynini.lib import pynutil
-
-
-class ClassifyFst(GraphFst):
-    """
-    Final class that composes all other classification grammars. This class can process an entire sentence, that is lower cased.
-    For deployment, this grammar will be compiled and exported to OpenFst Finite State Archive (FAR) File.
-    More details to deployment at NeMo/tools/text_processing_deployment.
-
-    Args:
-        input_case: accepting either "lower_cased" or "cased" input.
-        cache_dir: path to a dir with .far grammar file. Set to None to avoid using cache.
-        overwrite_cache: set to True to overwrite .far files
-        whitelist: path to a file with whitelist replacements
-    """
-
-    def __init__(
-        self,
-        input_case: str = INPUT_LOWER_CASED,
-        cache_dir: str = None,
-        overwrite_cache: bool = False,
-        whitelist: str = None,
-    ):
-        super().__init__(name="tokenize_and_classify", kind="classify")
-
-        far_file = None
-        if cache_dir is not None and cache_dir != "None":
-            os.makedirs(cache_dir, exist_ok=True)
-            far_file = os.path.join(cache_dir, f"jp_itn_{input_case}.far")
-        if not overwrite_cache and far_file and os.path.exists(far_file):
-            self.fst = pynini.Far(far_file, mode="r")["tokenize_and_classify"]
-            logging.info(f"ClassifyFst.fst was restored from {far_file}.")
-        else:
-            logging.info(f"Creating ClassifyFst grammars.")
-            cardinal = CardinalFst()
-            cardinal_graph = cardinal.fst
-<<<<<<< HEAD
-            ordinal = OrdinalFst(cardinal)
-            ordinal_graph = ordinal.fst
-            date = DateFst(cardinal)
-            date_graph = date.fst
-            decimal = DecimalFst(cardinal)
-            decimal_graph = decimal.fst
-            fraction = FractionFst(cardinal, decimal)
-            fraction_graph = fraction.fst
-            time = TimeFst()
-            time_graph = time.fst
-=======
-            # ordinal = OrdinalFst(cardinal)
-            # ordinal_graph = ordinal.fst
-            # date = DateFst(cardinal)
-            # date_graph = date.fst
-            # decimal = DecimalFst(cardinal)
-            # decimal_graph = decimal.fst
-            # fraction = FractionFst(cardinal, decimal)
-            # fraction_graph = fraction.fst
-            # time = TimeFst()
-            # time_graph = time.fst
->>>>>>> 26bfa0d8
-            word_graph = WordFst().fst
-            whitelist_graph = WhiteListFst().fst
-            punct_graph = PunctuationFst().fst
-
-            classify = (
-                pynutil.add_weight(whitelist_graph, 1.01)
-<<<<<<< HEAD
-                | pynutil.add_weight(cardinal_graph, 1.0) #was -1.1
-                | pynutil.add_weight(ordinal_graph, 1.1)
-                | pynutil.add_weight(date_graph, 1.1)
-                | pynutil.add_weight(decimal_graph, 1.1)
-                | pynutil.add_weight(fraction_graph, 1.1)
-                | pynutil.add_weight(time_graph, 1.0)
-=======
-                | pynutil.add_weight(cardinal_graph, 1.0)  # was -1.1
-                # | pynutil.add_weight(ordinal_graph, 1.1)
-                # | pynutil.add_weight(date_graph, 1.1)
-                # | pynutil.add_weight(decimal_graph, 1.1)
-                # | pynutil.add_weight(fraction_graph, 1.1)
-                # | pynutil.add_weight(time_graph, 1.0)
->>>>>>> 26bfa0d8
-                | pynutil.add_weight(word_graph, 100)
-                | pynutil.add_weight(punct_graph,1.1)
-            )
-
-            ###
-            # punct = pynutil.insert("tokens { ") + pynutil.add_weight(punct_graph, weight=1.1) + pynutil.insert(" }")
-            # token = pynutil.insert("tokens { ") + classify + pynutil.insert(" }")
-            # token_plus_punct = (
-            #    pynini.closure(punct + pynutil.insert(" "),0,1) + pynini.closure(token,0,1) + pynini.closure(pynutil.insert(" ") + punct,0,1)
-            # )
-
-            # graph = token_plus_punct + pynini.closure(delete_extra_space,0,1) + token_plus_punct
-            # graph = delete_space + graph + delete_space
-
-            # self.fst = graph.optimize()
-
-            # if far_file:
-            #    generator_main(far_file, {"tokenize_and_classify": self.fst})
-            # the above was the original, at this stage words need spaces
-
-            ### copied from zh tn takes more than 10 miniutes to initiate
-            token = pynutil.insert("tokens { ") + classify + pynutil.insert(" } ")
-
-            tagger = pynini.cdrewrite(token.optimize(), "", "", NEMO_SIGMA).optimize()
-
-            # preprocessor = PreProcessorFst(remove_interjections=True, fullwidth_to_halfwidth=True,)
-            # self.fst = preprocessor.fst @ tagger
-            self.fst = tagger
-            ###
-
-            # punct = pynutil.insert("tokens { ") + pynutil.add_weight(punct_graph, weight=1.1) + pynutil.insert(" }")
-            # token = pynutil.insert("tokens { ") + classify + pynutil.insert(" }")
-            # graph = (pynini.closure(punct) + pynini.closure(word_graph) + pynini.closure(token) + pynini.closure(punct) + pynini.closure(word_graph)).optimize()
-            # self.fst = graph
-
-            if far_file:
-                generator_main(far_file, {"tokenize_and_classify": self.fst})
-            # the above was the original, at this stage words need spaces
+# Copyright (c) 2023, NVIDIA CORPORATION.  All rights reserved.
+# Copyright 2015 and onwards Google, Inc.
+#
+# Licensed under the Apache License, Version 2.0 (the "License");
+# you may not use this file except in compliance with the License.
+# You may obtain a copy of the License at
+#
+#     http://www.apache.org/licenses/LICENSE-2.0
+#
+# Unless required by applicable law or agreed to in writing, software
+# distributed under the License is distributed on an "AS IS" BASIS,
+# WITHOUT WARRANTIES OR CONDITIONS OF ANY KIND, either express or implied.
+# See the License for the specific language governing permissions and
+# limitations under the License.
+
+import logging
+import os
+
+import pynini
+from nemo_text_processing.inverse_text_normalization.ja.graph_utils import (
+    INPUT_LOWER_CASED,
+    NEMO_SIGMA,
+    GraphFst,
+    delete_extra_space,
+    delete_space,
+    generator_main,
+    insert_space,
+)
+from nemo_text_processing.inverse_text_normalization.ja.taggers.cardinal import CardinalFst
+from nemo_text_processing.inverse_text_normalization.ja.taggers.date import DateFst
+from nemo_text_processing.inverse_text_normalization.ja.taggers.decimal import DecimalFst
+from nemo_text_processing.inverse_text_normalization.ja.taggers.fraction import FractionFst
+from nemo_text_processing.inverse_text_normalization.ja.taggers.ordinal import OrdinalFst
+from nemo_text_processing.inverse_text_normalization.ja.taggers.preprocessor import PreProcessorFst
+from nemo_text_processing.inverse_text_normalization.ja.taggers.punctuation import PunctuationFst
+from nemo_text_processing.inverse_text_normalization.ja.taggers.time import TimeFst
+from nemo_text_processing.inverse_text_normalization.ja.taggers.whitelist import WhiteListFst
+from nemo_text_processing.inverse_text_normalization.ja.taggers.word import WordFst
+from pynini.lib import pynutil
+
+
+class ClassifyFst(GraphFst):
+    """
+    Final class that composes all other classification grammars. This class can process an entire sentence, that is lower cased.
+    For deployment, this grammar will be compiled and exported to OpenFst Finite State Archive (FAR) File.
+    More details to deployment at NeMo/tools/text_processing_deployment.
+
+    Args:
+        input_case: accepting either "lower_cased" or "cased" input.
+        cache_dir: path to a dir with .far grammar file. Set to None to avoid using cache.
+        overwrite_cache: set to True to overwrite .far files
+        whitelist: path to a file with whitelist replacements
+    """
+
+    def __init__(
+        self,
+        input_case: str = INPUT_LOWER_CASED,
+        cache_dir: str = None,
+        overwrite_cache: bool = False,
+        whitelist: str = None,
+    ):
+        super().__init__(name="tokenize_and_classify", kind="classify")
+
+        far_file = None
+        if cache_dir is not None and cache_dir != "None":
+            os.makedirs(cache_dir, exist_ok=True)
+            far_file = os.path.join(cache_dir, f"jp_itn_{input_case}.far")
+        if not overwrite_cache and far_file and os.path.exists(far_file):
+            self.fst = pynini.Far(far_file, mode="r")["tokenize_and_classify"]
+            logging.info(f"ClassifyFst.fst was restored from {far_file}.")
+        else:
+            logging.info(f"Creating ClassifyFst grammars.")
+            cardinal = CardinalFst()
+            cardinal_graph = cardinal.fst
+            ordinal = OrdinalFst(cardinal)
+            ordinal_graph = ordinal.fst
+            date = DateFst(cardinal)
+            date_graph = date.fst
+            decimal = DecimalFst(cardinal)
+            decimal_graph = decimal.fst
+            fraction = FractionFst(cardinal, decimal)
+            fraction_graph = fraction.fst
+            time = TimeFst()
+            time_graph = time.fst
+            word_graph = WordFst().fst
+            whitelist_graph = WhiteListFst().fst
+            punct_graph = PunctuationFst().fst
+
+            classify = (
+                pynutil.add_weight(whitelist_graph, 1.01)
+                | pynutil.add_weight(cardinal_graph, 1.0) #was -1.1
+                | pynutil.add_weight(ordinal_graph, 1.1)
+                | pynutil.add_weight(date_graph, 1.1)
+                | pynutil.add_weight(decimal_graph, 1.1)
+                | pynutil.add_weight(fraction_graph, 1.1)
+                | pynutil.add_weight(time_graph, 1.0)
+                | pynutil.add_weight(word_graph, 100)
+                | pynutil.add_weight(punct_graph,1.1)
+            )
+
+            ###
+            # punct = pynutil.insert("tokens { ") + pynutil.add_weight(punct_graph, weight=1.1) + pynutil.insert(" }")
+            # token = pynutil.insert("tokens { ") + classify + pynutil.insert(" }")
+            # token_plus_punct = (
+            #    pynini.closure(punct + pynutil.insert(" "),0,1) + pynini.closure(token,0,1) + pynini.closure(pynutil.insert(" ") + punct,0,1)
+            # )
+
+            # graph = token_plus_punct + pynini.closure(delete_extra_space,0,1) + token_plus_punct
+            # graph = delete_space + graph + delete_space
+
+            # self.fst = graph.optimize()
+
+            # if far_file:
+            #    generator_main(far_file, {"tokenize_and_classify": self.fst})
+            # the above was the original, at this stage words need spaces
+
+            ### copied from zh tn takes more than 10 miniutes to initiate
+            token = pynutil.insert("tokens { ") + classify + pynutil.insert(" } ")
+
+            tagger = pynini.cdrewrite(token.optimize(), "", "", NEMO_SIGMA).optimize()
+
+            # preprocessor = PreProcessorFst(remove_interjections=True, fullwidth_to_halfwidth=True,)
+            # self.fst = preprocessor.fst @ tagger
+            self.fst = tagger
+            ###
+
+            # punct = pynutil.insert("tokens { ") + pynutil.add_weight(punct_graph, weight=1.1) + pynutil.insert(" }")
+            # token = pynutil.insert("tokens { ") + classify + pynutil.insert(" }")
+            # graph = (pynini.closure(punct) + pynini.closure(word_graph) + pynini.closure(token) + pynini.closure(punct) + pynini.closure(word_graph)).optimize()
+            # self.fst = graph
+
+            if far_file:
+                generator_main(far_file, {"tokenize_and_classify": self.fst})
+            # the above was the original, at this stage words need spaces