# Copyright (c) 2024, NVIDIA CORPORATION.  All rights reserved.
# Copyright 2024 and onwards Google, Inc.
#
# Licensed under the Apache License, Version 2.0 (the "License");
# you may not use this file except in compliance with the License.
# You may obtain a copy of the License at
#
#     http://www.apache.org/licenses/LICENSE-2.0
#
# Unless required by applicable law or agreed to in writing, software
# distributed under the License is distributed on an "AS IS" BASIS,
# WITHOUT WARRANTIES OR CONDITIONS OF ANY KIND, either express or implied.
# See the License for the specific language governing permissions and
# limitations under the License.
import pynini
from pynini.lib import pynutil

from nemo_text_processing.inverse_text_normalization.hi.graph_utils import (
    NEMO_HI_DIGIT,
    GraphFst,
    delete_extra_space,
    delete_space,
    insert_space,
)
from nemo_text_processing.inverse_text_normalization.hi.utils import get_abs_path


class DateFst(GraphFst):
    """
        Finite state transducer for classifying date,
        e.g. पांच जनवरी दो हज़ार बारह -> date { month: "जनवरी" day: "५" year: "२०१२" preserve_order: true }
        e.g. दो हज़ार बारह -> date { year: "२०१२" preserve_order: true }
    Args:
        cardinal: CardinalFst
        date: DateFst
    """

    def __init__(self, cardinal: GraphFst, ordinal: GraphFst):
        super().__init__(name="date", kind="classify")

        graph_year = pynutil.add_weight(
            pynini.compose(cardinal.graph_no_exception, pynini.closure(NEMO_HI_DIGIT, 1, 4)), 0.03
        )
        cardinal_graph = cardinal.graph_no_exception
        
        month_graph = pynini.string_file(get_abs_path("data/date/months.tsv"))
        graph_date_days = pynini.string_file(get_abs_path("data/date/date_days.tsv")).invert()
        graph_century = pynini.string_file(get_abs_path("data/date/century.tsv")).invert()
<<<<<<< HEAD
        graph_morph_features = pynini.string_file(get_abs_path("data/ordinals/morph_features.tsv"))
=======
>>>>>>> ac07488b

        self.day = pynutil.insert("day: \"") + graph_date_days + pynutil.insert("\" ")
        self.month = pynutil.insert("month: \"") + month_graph + pynutil.insert("\" ")
        self.year = pynutil.insert("year: \"") + graph_year + pynutil.insert("\" ")
        self.year_range = (
            pynutil.insert("year: \"")
            + graph_year
            + delete_space
            + pynini.cross("से", "-")
            + delete_space
            + graph_year
            + delete_space
            + pynutil.insert("\" ")
        )
        self.century = pynutil.insert("text: \"") + graph_century + pynutil.insert("\" ")
<<<<<<< HEAD
        self.ordinal_century = pynutil.insert("era: \"") + cardinal_graph + pynutil.insert("\" ")
        self.morpho_graph = pynutil.insert("morphosyntactic_features: \"") + graph_morph_features + pynutil.insert("\"")
        
=======
        insert_comma = pynutil.insert(", ")

>>>>>>> ac07488b
        graph_day_month = self.day + delete_space + self.month
        graph_month_day = self.month + delete_space + self.day
        graph_month_day += pynutil.insert(" preserve_order: true")
        graph_day_month_year = self.day + delete_space + self.month + delete_space + self.year
        graph_month_day_year = self.month + delete_space + self.day + delete_space + self.year
        graph_month_day_year += pynutil.insert(" preserve_order: true")
        graph_month_year = self.month + delete_space + self.year
        graph_saal = self.year
        graph_AD_BC = self.year + delete_space + self.century
        graph_day_month_year_century = (
            self.day + delete_space + self.month + delete_space + self.year + delete_space + self.century
        )
        graph_month_year_century = self.month + delete_space + self.year + delete_space + self.century
        graph_year_range = self.year_range
<<<<<<< HEAD
        graph_year_range_century = self.year_range + delete_space + self.century
        
        graph_ordinal_century = self.ordinal_century + self.morpho_graph + delete_extra_space + self.century
        
        graph_date_exceptions = self.month + delete_space + pynutil.delete("की") + delete_space + self.day
        graph_date_exceptions += pynutil.insert("preserve_order: true")

=======

        graph_date_exceptions = self.month + delete_space + pynutil.delete("की") + delete_space + self.day
        graph_date_exceptions += pynutil.insert("preserve_order: true")

>>>>>>> ac07488b
        graph = (
            graph_day_month
            | graph_month_day
            | graph_day_month_year
            | graph_month_day_year
            | graph_month_year
            | graph_saal
            | graph_AD_BC
            | graph_day_month_year_century
            | graph_month_year_century
            | graph_year_range
<<<<<<< HEAD
            | graph_year_range_century
            | graph_ordinal_century
=======
>>>>>>> ac07488b
            | graph_date_exceptions
        )
        final_graph = self.add_tokens(graph)
        self.fst = final_graph<|MERGE_RESOLUTION|>--- conflicted
+++ resolved
@@ -27,9 +27,9 @@
 
 class DateFst(GraphFst):
     """
-        Finite state transducer for classifying date,
+        Finite state transducer for classifying date, 
         e.g. पांच जनवरी दो हज़ार बारह -> date { month: "जनवरी" day: "५" year: "२०१२" preserve_order: true }
-        e.g. दो हज़ार बारह -> date { year: "२०१२" preserve_order: true }
+        e.g. दो हज़ार बारह -> date { year: "२०१२" preserve_order: true }     
     Args:
         cardinal: CardinalFst
         date: DateFst
@@ -46,10 +46,7 @@
         month_graph = pynini.string_file(get_abs_path("data/date/months.tsv"))
         graph_date_days = pynini.string_file(get_abs_path("data/date/date_days.tsv")).invert()
         graph_century = pynini.string_file(get_abs_path("data/date/century.tsv")).invert()
-<<<<<<< HEAD
         graph_morph_features = pynini.string_file(get_abs_path("data/ordinals/morph_features.tsv"))
-=======
->>>>>>> ac07488b
 
         self.day = pynutil.insert("day: \"") + graph_date_days + pynutil.insert("\" ")
         self.month = pynutil.insert("month: \"") + month_graph + pynutil.insert("\" ")
@@ -65,14 +62,9 @@
             + pynutil.insert("\" ")
         )
         self.century = pynutil.insert("text: \"") + graph_century + pynutil.insert("\" ")
-<<<<<<< HEAD
         self.ordinal_century = pynutil.insert("era: \"") + cardinal_graph + pynutil.insert("\" ")
         self.morpho_graph = pynutil.insert("morphosyntactic_features: \"") + graph_morph_features + pynutil.insert("\"")
         
-=======
-        insert_comma = pynutil.insert(", ")
-
->>>>>>> ac07488b
         graph_day_month = self.day + delete_space + self.month
         graph_month_day = self.month + delete_space + self.day
         graph_month_day += pynutil.insert(" preserve_order: true")
@@ -87,7 +79,6 @@
         )
         graph_month_year_century = self.month + delete_space + self.year + delete_space + self.century
         graph_year_range = self.year_range
-<<<<<<< HEAD
         graph_year_range_century = self.year_range + delete_space + self.century
         
         graph_ordinal_century = self.ordinal_century + self.morpho_graph + delete_extra_space + self.century
@@ -95,12 +86,6 @@
         graph_date_exceptions = self.month + delete_space + pynutil.delete("की") + delete_space + self.day
         graph_date_exceptions += pynutil.insert("preserve_order: true")
 
-=======
-
-        graph_date_exceptions = self.month + delete_space + pynutil.delete("की") + delete_space + self.day
-        graph_date_exceptions += pynutil.insert("preserve_order: true")
-
->>>>>>> ac07488b
         graph = (
             graph_day_month
             | graph_month_day
@@ -112,11 +97,8 @@
             | graph_day_month_year_century
             | graph_month_year_century
             | graph_year_range
-<<<<<<< HEAD
             | graph_year_range_century
             | graph_ordinal_century
-=======
->>>>>>> ac07488b
             | graph_date_exceptions
         )
         final_graph = self.add_tokens(graph)
