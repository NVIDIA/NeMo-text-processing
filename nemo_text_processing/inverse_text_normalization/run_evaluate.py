--- conflicted
+++ resolved
@@ -35,11 +35,7 @@
     parser.add_argument(
         "--lang",
         help="language",
-<<<<<<< HEAD
-        choices=['en', 'de', 'es', 'pt', 'ru', 'fr', 'vi', 'hy', 'ja'],
-=======
-        choices=["ar", "de", "en", "es", "es_en", "fr", "hy", "mr", "pt", "ru", "sv", "vi", "zh"],
->>>>>>> e122eab8
+        choices=["ar", "de", "en", "es", "es_en", "fr", "hy", "mr", "pt", "ru", "sv", "vi", "zh", 'ja'],
         default="en",
         type=str,
     )
