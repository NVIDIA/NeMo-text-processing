# Copyright (c) 2021, NVIDIA CORPORATION & AFFILIATES.  All rights reserved.
#
# Licensed under the Apache License, Version 2.0 (the "License");
# you may not use this file except in compliance with the License.
# You may obtain a copy of the License at
#
#     http://www.apache.org/licenses/LICENSE-2.0
#
# Unless required by applicable law or agreed to in writing, software
# distributed under the License is distributed on an "AS IS" BASIS,
# WITHOUT WARRANTIES OR CONDITIONS OF ANY KIND, either express or implied.
# See the License for the specific language governing permissions and
# limitations under the License.


import pynini
from pynini.lib import pynutil
from nemo_text_processing.inverse_text_normalization.es.utils import get_abs_path
from nemo_text_processing.text_normalization.en.graph_utils import (
    INPUT_CASED,
    INPUT_LOWER_CASED,
    NEMO_DIGIT,
    NEMO_SPACE,
    GraphFst,
    capitalized_input_graph,
    delete_space,
)
from nemo_text_processing.text_normalization.es.graph_utils import ES_MINUS


class CardinalFst(GraphFst):
    """
    Finite state transducer for classifying cardinals
        e.g. menos veintitrés -> cardinal { negative: "-" integer: "23"}
    This class converts cardinals up to (but not including) "un cuatrillón",
    i.e up to "one septillion" in English (10^{24}).
    Cardinals below ten are not converted (in order to avoid
    "vivo en una casa" --> "vivo en 1 casa" and any other odd conversions.)

    Although technically Spanish grammar requires that "y" only comes after
    "10s" numbers (ie. "treinta", ..., "noventa"), these rules will convert
    numbers even with "y" in an ungrammatical place (because "y" is ignored
    inside cardinal numbers).
        e.g. "mil y una" -> cardinal { integer: "1001"}
        e.g. "ciento y una" -> cardinal { integer: "101"}

    Args:
        input_case: accepting either "lower_cased" or "cased" input.
    """

    def __init__(self, input_case: str = INPUT_LOWER_CASED):
        super().__init__(name="cardinal", kind="classify")
        self.input_case = input_case

        graph_zero = pynini.string_file(get_abs_path("data/numbers/zero.tsv"))
        graph_digit = pynini.string_file(get_abs_path("data/numbers/digit.tsv"))
        graph_ties = pynini.string_file(get_abs_path("data/numbers/ties.tsv"))
        graph_teen = pynini.string_file(get_abs_path("data/numbers/teen.tsv"))
        graph_twenties = pynini.string_file(get_abs_path("data/numbers/twenties.tsv"))
        graph_hundreds = pynini.string_file(get_abs_path("data/numbers/hundreds.tsv"))

        full_graph_ties = (graph_ties | pynutil.insert("0")) + (
            (delete_space + self.delete_word("y") + delete_space + graph_digit) | pynutil.insert("0")
        )

        graph_hundred_component = graph_hundreds | pynutil.insert("0")
        graph_hundred_component += delete_space
        graph_hundred_component += (
            graph_twenties | full_graph_ties | graph_teen | (pynutil.insert("0") + graph_digit) | pynutil.insert("00")
        )

        graph_hundred_component_at_least_one_none_zero_digit = graph_hundred_component @ (
            pynini.closure(NEMO_DIGIT) + (NEMO_DIGIT - "0") + pynini.closure(NEMO_DIGIT)
        )
        self.graph_hundred_component_at_least_one_none_zero_digit = (
            graph_hundred_component_at_least_one_none_zero_digit
        ).optimize()

        graph_thousands = pynini.union(
            graph_hundred_component_at_least_one_none_zero_digit + delete_space + self.delete_word("mil"),
            pynutil.insert("001") + self.delete_word("mil"),  # because we say 'mil', not 'un mil'
            pynutil.insert("000", weight=0.1),
        )

        graph_millones = pynini.union(
            graph_hundred_component_at_least_one_none_zero_digit
            + delete_space
            + (self.delete_word("millones") | self.delete_word("millón")),
            pynutil.insert("000") + self.delete_word("millones"),  # to allow for 'mil millones'
        )

        graph_mil_millones = pynini.union(
            graph_hundred_component_at_least_one_none_zero_digit + delete_space + self.delete_word("mil"),
            pynutil.insert("001") + self.delete_word("mil"),  # because we say 'mil', not 'un mil'
        )
        graph_mil_millones += delete_space + (
            graph_millones | pynutil.insert("000") + self.delete_word("millones")
        )  # allow for 'mil millones'
        graph_mil_millones |= pynutil.insert("000000", weight=0.1)

        # also allow 'millardo' instead of 'mil millones'
        graph_millardo = (
            graph_hundred_component_at_least_one_none_zero_digit
            + delete_space
            + (self.delete_word("millardo") | self.delete_word("millardos"))
        )

        graph_billones = pynini.union(
            graph_hundred_component_at_least_one_none_zero_digit
            + delete_space
            + (self.delete_word("billones") | self.delete_word("billón")),
        )

        graph_mil_billones = pynini.union(
            graph_hundred_component_at_least_one_none_zero_digit + delete_space + self.delete_word("mil"),
            pynutil.insert("001") + self.delete_word("mil"),  # because we say 'mil', not 'un mil'
        )
        graph_mil_billones += delete_space + (
            graph_billones | pynutil.insert("000") + self.delete_word("billones")
        )  # allow for 'mil billones'
        graph_mil_billones |= pynutil.insert("000000", weight=0.1)

        graph_trillones = pynini.union(
            graph_hundred_component_at_least_one_none_zero_digit
            + delete_space
            + (self.delete_word("trillones") | self.delete_word("trillón")),
        )

        graph_mil_trillones = pynini.union(
            graph_hundred_component_at_least_one_none_zero_digit + delete_space + self.delete_word("mil"),
            pynutil.insert("001") + self.delete_word("mil"),  # because we say 'mil', not 'un mil'
        )
        graph_mil_trillones += delete_space + (
            graph_trillones | pynutil.insert("000") + self.delete_word("trillones")
        )  # allow for 'mil trillones'
        graph_mil_trillones |= pynutil.insert("000000", weight=0.1)

        graph = pynini.union(
            (graph_mil_trillones | pynutil.insert("000", weight=0.1) + graph_trillones)
            + delete_space
            + (graph_mil_billones | pynutil.insert("000", weight=0.1) + graph_billones)
            + delete_space
            + pynini.union(
                graph_mil_millones,
                pynutil.insert("000", weight=0.1) + graph_millones,
                graph_millardo + graph_millones,
                graph_millardo + pynutil.insert("000", weight=0.1),
            )
            + delete_space
            + graph_thousands
            + delete_space
            + graph_hundred_component,
            graph_zero,
        )

        graph = graph @ pynini.union(
            pynutil.delete(pynini.closure("0")) + pynini.difference(NEMO_DIGIT, "0") + pynini.closure(NEMO_DIGIT), "0"
        )

        self.graph_no_exception = graph.optimize()

        # save self.numbers_up_to_thousand for use in DecimalFst
<<<<<<< HEAD
        digits_up_to_thousand = NEMO_DIGIT | (NEMO_DIGIT**2) | (NEMO_DIGIT**3)
=======
        digits_up_to_thousand = NEMO_DIGIT | (NEMO_DIGIT ** 2) | (NEMO_DIGIT ** 3)
>>>>>>> 313eee86
        numbers_up_to_thousand = pynini.compose(self.graph_no_exception, digits_up_to_thousand).optimize()
        self.numbers_up_to_thousand = numbers_up_to_thousand.optimize()

        # save self.numbers_up_to_million for use in DecimalFst
        digits_up_to_million = (
            NEMO_DIGIT | (NEMO_DIGIT**2) | (NEMO_DIGIT**3) | (NEMO_DIGIT**4) | (NEMO_DIGIT**5) | (NEMO_DIGIT**6)
        )
        numbers_up_to_million = pynini.compose(graph, digits_up_to_million).optimize()
        self.numbers_up_to_million = numbers_up_to_million.optimize()

        if input_case == INPUT_CASED:
            graph |= capitalized_input_graph(graph)
            graph_digit |= capitalized_input_graph(graph_digit)
            graph_zero |= capitalized_input_graph(graph_zero)
            # graph_exception = capitalized_input_graph(graph_exception)
            self.graph_no_exception |= capitalized_input_graph(self.graph_no_exception).optimize()
            self.numbers_up_to_thousand |= capitalized_input_graph(self.numbers_up_to_thousand).optimize()

        # don't convert cardinals from zero to nine inclusive
        graph_exception = pynini.project(pynini.closure(NEMO_SPACE, 0, 1) + (graph_digit | graph_zero), 'input')

        self.graph = ((pynini.project(graph, "input") - graph_exception.arcsort()) @ graph).optimize()

        optional_minus_graph = pynini.closure(
            pynutil.insert("negative: ") + pynini.cross(ES_MINUS, "\"-\"") + NEMO_SPACE, 0, 1
        )

        final_graph = optional_minus_graph + pynutil.insert("integer: \"") + self.graph + pynutil.insert("\"")

        final_graph = self.add_tokens(final_graph)
        self.fst = final_graph.optimize()

    def delete_word(self, word: str):
        """Capitalizes word for `cased` input"""
        delete_graph = pynutil.delete(word).optimize()
        if self.input_case == INPUT_CASED:
            if len(word) > 0:
                delete_graph |= pynutil.delete(word[0].upper() + word[1:])

        return delete_graph.optimize()<|MERGE_RESOLUTION|>--- conflicted
+++ resolved
@@ -160,11 +160,7 @@
         self.graph_no_exception = graph.optimize()
 
         # save self.numbers_up_to_thousand for use in DecimalFst
-<<<<<<< HEAD
-        digits_up_to_thousand = NEMO_DIGIT | (NEMO_DIGIT**2) | (NEMO_DIGIT**3)
-=======
         digits_up_to_thousand = NEMO_DIGIT | (NEMO_DIGIT ** 2) | (NEMO_DIGIT ** 3)
->>>>>>> 313eee86
         numbers_up_to_thousand = pynini.compose(self.graph_no_exception, digits_up_to_thousand).optimize()
         self.numbers_up_to_thousand = numbers_up_to_thousand.optimize()
 
