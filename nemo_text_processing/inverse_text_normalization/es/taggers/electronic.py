# Copyright (c) 2021, NVIDIA CORPORATION & AFFILIATES.  All rights reserved.
#
# Licensed under the Apache License, Version 2.0 (the "License");
# you may not use this file except in compliance with the License.
# You may obtain a copy of the License at
#
#     http://www.apache.org/licenses/LICENSE-2.0
#
# Unless required by applicable law or agreed to in writing, software
# distributed under the License is distributed on an "AS IS" BASIS,
# WITHOUT WARRANTIES OR CONDITIONS OF ANY KIND, either express or implied.
# See the License for the specific language governing permissions and
# limitations under the License.

import pynini
from pynini.lib import pynutil

from nemo_text_processing.inverse_text_normalization.en.utils import get_various_formats
from nemo_text_processing.inverse_text_normalization.es.utils import get_abs_path
from nemo_text_processing.text_normalization.en.graph_utils import (
    INPUT_CASED,
    INPUT_LOWER_CASED,
    MIN_POS_WEIGHT,
    NEMO_ALPHA,
    GraphFst,
    capitalized_input_graph,
    insert_space,
)
from nemo_text_processing.text_normalization.en.utils import load_labels


class ElectronicFst(GraphFst):
    """
    Finite state transducer for classifying 'electronic' semiotic classes, i.e.
    email address (which get converted to "username" and "domain" fields),
    and URLS (which get converted to a "protocol" field).
        e.g. c d f uno arroba a b c punto e d u -> tokens { electronic { username: "cdf1" domain: "abc.edu" } }
        e.g. doble ve doble ve doble ve a b c punto e d u -> tokens { electronic { protocol: "www.abc.edu" } }
<<<<<<< HEAD
    
=======

>>>>>>> 59f46198
    Args:
        input_case: accepting either "lower_cased" or "cased" input.
    """

    def __init__(self, input_case: str = INPUT_LOWER_CASED):
        super().__init__(name="electronic", kind="classify")

        delete_extra_space = pynutil.delete(" ")

        num = pynini.string_file(get_abs_path("data/numbers/digit.tsv")) | pynini.string_file(
            get_abs_path("data/numbers/zero.tsv")
        )
        if input_case == INPUT_CASED:
            num = capitalized_input_graph(num)

        alpha_num = (NEMO_ALPHA | num).optimize()

        symbols = pynini.string_file(get_abs_path("data/electronic/symbols.tsv")).invert()
        if input_case == INPUT_CASED:
            symbols = capitalized_input_graph(symbols)

        accepted_username = alpha_num | symbols
        dot = pynini.accep("punto")
        if input_case == INPUT_CASED:
            dot |= pynini.accep("Punto")
        process_dot = pynini.cross(dot, ".")
        alternative_dot = (
            pynini.closure(delete_extra_space, 0, 1) + pynini.accep(".") + pynini.closure(delete_extra_space, 0, 1)
        )
        username = (
            pynutil.insert("username: \"")
            + alpha_num
            + delete_extra_space
            + pynini.closure(accepted_username + delete_extra_space)
            + alpha_num
            + pynutil.insert("\"")
        )
        single_alphanum = pynini.closure(alpha_num + delete_extra_space) + alpha_num

        server_names = pynini.string_file(get_abs_path("data/electronic/server_name.tsv")).invert()
        if input_case == INPUT_CASED:
            server_names = capitalized_input_graph(server_names)
        server = single_alphanum | server_names | pynini.closure(NEMO_ALPHA, 2)

        if input_case == INPUT_CASED:
            domain = []
            # get domain formats
            for d in load_labels(get_abs_path("data/electronic/domain.tsv")):
                domain.extend(get_various_formats(d[0]))
            domain = pynini.string_map(domain).optimize()
        else:
            domain = pynini.string_file(get_abs_path("data/electronic/domain.tsv")).invert()

        domain = pynutil.add_weight(single_alphanum, weight=-0.0001) | domain | pynini.closure(NEMO_ALPHA, 2)

        domain_graph = (
            pynutil.insert("domain: \"")
            + server
            + ((delete_extra_space + process_dot + delete_extra_space) | alternative_dot)
            + domain
            + pynutil.insert("\"")
        )

        at = pynini.accep("arroba")
        if input_case == INPUT_CASED:
            at |= pynini.accep("Arroba")

        graph = username + delete_extra_space + pynutil.delete(at) + insert_space + delete_extra_space + domain_graph

        ############# url ###
        if input_case == INPUT_CASED:
            spoken_ws = pynini.union(
                "doble ve doble ve doble ve", "Doble Ve Doble Ve Doble Ve", "Doble ve doble ve doble ve"
            )
            protocol_end = pynini.cross(pynini.union(*get_various_formats("www")) | spoken_ws, "www")

            spoken_http = pynini.union("hache te te pe", "Hache te te pe", "Hache Te Te Pe")
            spoken_https = pynini.union("hache te te pe ese", "Hache te te pe ese", "Hache Te Te Pe Ese")
            protocol_start = pynini.cross(
                pynini.union(*get_various_formats("http")) | spoken_http, "http"
            ) | pynini.cross(pynini.union(*get_various_formats("https")) | spoken_https, "https")
        else:
            protocol_end = pynutil.add_weight(
                pynini.cross(pynini.union("www", "w w w", "doble ve doble ve doble ve"), "www"), MIN_POS_WEIGHT
            )
            protocol_start = pynutil.add_weight(
                pynini.cross(pynini.union("http", "h t t p", "hache te te pe"), "http"), MIN_POS_WEIGHT
            )
            protocol_start |= pynutil.add_weight(
                pynini.cross(pynini.union("https", "h t t p s", "hache te te pe ese"), "https"), MIN_POS_WEIGHT
            )

        protocol_start += pynini.cross(" dos puntos barra barra ", "://")

        # e.g. .com, .es
        ending = (
            delete_extra_space
            + symbols
            + delete_extra_space
            + (domain | pynini.closure(accepted_username + delete_extra_space,) + accepted_username)
        )

        protocol_default = (
            (
                (pynini.closure(delete_extra_space + accepted_username, 1) | server)
                | pynutil.add_weight(pynini.closure(NEMO_ALPHA, 1), weight=0.001)
            )
            + pynini.closure(ending, 1)
        ).optimize()

        protocol = (
            pynini.closure(protocol_start, 0, 1)
            + protocol_end
            + delete_extra_space
            + process_dot
            + delete_extra_space
            + protocol_default
        ).optimize()

        if input_case == INPUT_CASED:
            protocol |= (
                pynini.closure(protocol_start, 0, 1) + protocol_end + alternative_dot + protocol_default
            ).optimize()

        protocol |= pynini.closure(protocol_end + delete_extra_space + process_dot, 0, 1) + protocol_default

        protocol = pynutil.insert("protocol: \"") + protocol + pynutil.insert("\"")
        graph |= protocol

        if input_case == INPUT_CASED:
            graph = capitalized_input_graph(graph, capitalized_graph_weight=MIN_POS_WEIGHT)

        final_graph = self.add_tokens(graph)
        self.fst = final_graph.optimize()<|MERGE_RESOLUTION|>--- conflicted
+++ resolved
@@ -36,11 +36,7 @@
     and URLS (which get converted to a "protocol" field).
         e.g. c d f uno arroba a b c punto e d u -> tokens { electronic { username: "cdf1" domain: "abc.edu" } }
         e.g. doble ve doble ve doble ve a b c punto e d u -> tokens { electronic { protocol: "www.abc.edu" } }
-<<<<<<< HEAD
-    
-=======
 
->>>>>>> 59f46198
     Args:
         input_case: accepting either "lower_cased" or "cased" input.
     """
