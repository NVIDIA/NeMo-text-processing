# Copyright (c) 2021, NVIDIA CORPORATION & AFFILIATES.  All rights reserved.
#
# Licensed under the Apache License, Version 2.0 (the "License");
# you may not use this file except in compliance with the License.
# You may obtain a copy of the License at
#
#     http://www.apache.org/licenses/LICENSE-2.0
#
# Unless required by applicable law or agreed to in writing, software
# distributed under the License is distributed on an "AS IS" BASIS,
# WITHOUT WARRANTIES OR CONDITIONS OF ANY KIND, either express or implied.
# See the License for the specific language governing permissions and
# limitations under the License.

import pynini
from pynini.lib import pynutil

from nemo_text_processing.inverse_text_normalization.es.utils import get_abs_path
<<<<<<< HEAD
from nemo_text_processing.text_normalization.en.graph_utils import (
    INPUT_CASED,
    INPUT_LOWER_CASED,
    NEMO_SIGMA,
    GraphFst,
    capitalized_input_graph,
    delete_space,
)
from pynini.lib import pynutil
=======
from nemo_text_processing.text_normalization.en.graph_utils import NEMO_SIGMA, GraphFst, delete_space
>>>>>>> cdcf295e


class OrdinalFst(GraphFst):
    """
    Finite state transducer for classifying ordinal
        vigésimo primero -> ordinal { integer: "21" morphosyntactic_features: "o" }
    This class converts ordinal up to "millesímo" (one thousandth) exclusive.

    Cardinals below ten are not converted (in order to avoid 
    e.g. "primero hice ..." -> "1.º hice...", "segunda guerra mundial" -> "2.ª guerra mundial"
    and any other odd conversions.)

    This FST also records the ending of the ordinal (called "morphosyntactic_features"):
    either "o", "a", or "er".

    Args:
        cardinal: CardinalFst
        input_case: accepting either "lower_cased" or "cased" input.
    """

    def __init__(self, cardinal: GraphFst, input_case: str = INPUT_LOWER_CASED):
        super().__init__(name="ordinal", kind="classify")

        cardinal_graph = cardinal.graph_no_exception
        graph_digit = pynini.string_file(get_abs_path("data/ordinals/digit.tsv"))
        graph_teens = pynini.string_file(get_abs_path("data/ordinals/teen.tsv"))
        graph_twenties = pynini.string_file(get_abs_path("data/ordinals/twenties.tsv"))
        graph_ties = pynini.string_file(get_abs_path("data/ordinals/ties.tsv"))
        graph_hundreds = pynini.string_file(get_abs_path("data/ordinals/hundreds.tsv"))

        if input_case == INPUT_CASED:
            graph_digit |= pynini.string_file(get_abs_path("data/ordinals/digit_capitalized.tsv")).optimize()
            graph_teens |= pynini.string_file(get_abs_path("data/ordinals/teen_capitalized.tsv")).optimize()
            graph_twenties |= pynini.string_file(get_abs_path("data/ordinals/twenties_capitalized.tsv")).optimize()
            graph_ties |= pynini.string_file(get_abs_path("data/ordinals/ties_capitalized.tsv")).optimize()
            graph_hundreds |= pynini.string_file(get_abs_path("data/ordinals/hundreds_capitalized.tsv")).optimize()

        full_graph_ties = graph_ties | (graph_ties + pynini.cross(" ", "y") + graph_digit)

        ordinal_graph_union = pynini.union(graph_digit, graph_teens, graph_twenties, full_graph_ties, graph_hundreds,)

        accept_o_endings = NEMO_SIGMA + pynini.accep("o")
        accept_a_endings = NEMO_SIGMA + pynini.accep("a")
        accept_er_endings = NEMO_SIGMA.closure() + pynini.accep("er")

        ordinal_graph_o = accept_o_endings @ ordinal_graph_union
        ordinal_graph_a = accept_a_endings @ ordinal_graph_union
        ordinal_graph_er = accept_er_endings @ ordinal_graph_union

        # 'optional_numbers_in_front' have negative weight so we always
        # include them if they're there
        optional_numbers_in_front = (pynutil.add_weight(ordinal_graph_union, -0.1) + delete_space.closure()).closure()
        graph_o_suffix = (optional_numbers_in_front + ordinal_graph_o) @ cardinal_graph
        graph_a_suffix = (optional_numbers_in_front + ordinal_graph_a) @ cardinal_graph
        graph_er_suffix = (optional_numbers_in_front + ordinal_graph_er) @ cardinal_graph

        self.graph_masc_num_no_exception = graph_o_suffix.optimize()

        # don't convert ordinals from one to nine inclusive
        graph_exception = pynini.project(pynini.union(graph_digit), 'input')
        graph_o_suffix = (pynini.project(graph_o_suffix, "input") - graph_exception.arcsort()) @ graph_o_suffix
        graph_a_suffix = (pynini.project(graph_a_suffix, "input") - graph_exception.arcsort()) @ graph_a_suffix
        graph_er_suffix = (pynini.project(graph_er_suffix, "input") - graph_exception.arcsort()) @ graph_er_suffix

        if input_case == INPUT_CASED:
            graph_exception = capitalized_input_graph(graph_exception)
            graph_o_suffix = capitalized_input_graph(graph_o_suffix)
            graph_a_suffix = capitalized_input_graph(graph_a_suffix)
            graph_er_suffix = capitalized_input_graph(graph_er_suffix)

        graph = (
            pynutil.insert("integer: \"")
            + graph_o_suffix
            + pynutil.insert("\"")
            + pynutil.insert(" morphosyntactic_features: \"o\"")
        )
        graph |= (
            pynutil.insert("integer: \"")
            + graph_a_suffix
            + pynutil.insert("\"")
            + pynutil.insert(" morphosyntactic_features: \"a\"")
        )
        graph |= (
            pynutil.insert("integer: \"")
            + graph_er_suffix
            + pynutil.insert("\"")
            + pynutil.insert(" morphosyntactic_features: \"er\"")
        )
        
        final_graph = self.add_tokens(graph)
        self.fst = final_graph.optimize()<|MERGE_RESOLUTION|>--- conflicted
+++ resolved
@@ -16,7 +16,6 @@
 from pynini.lib import pynutil
 
 from nemo_text_processing.inverse_text_normalization.es.utils import get_abs_path
-<<<<<<< HEAD
 from nemo_text_processing.text_normalization.en.graph_utils import (
     INPUT_CASED,
     INPUT_LOWER_CASED,
@@ -26,9 +25,6 @@
     delete_space,
 )
 from pynini.lib import pynutil
-=======
-from nemo_text_processing.text_normalization.en.graph_utils import NEMO_SIGMA, GraphFst, delete_space
->>>>>>> cdcf295e
 
 
 class OrdinalFst(GraphFst):
