# Copyright (c) 2021, NVIDIA CORPORATION & AFFILIATES.  All rights reserved.
#
# Licensed under the Apache License, Version 2.0 (the "License");
# you may not use this file except in compliance with the License.
# You may obtain a copy of the License at
#
#     http://www.apache.org/licenses/LICENSE-2.0
#
# Unless required by applicable law or agreed to in writing, software
# distributed under the License is distributed on an "AS IS" BASIS,
# WITHOUT WARRANTIES OR CONDITIONS OF ANY KIND, either express or implied.
# See the License for the specific language governing permissions and
# limitations under the License.

import pynini
from pynini.lib import pynutil
from nemo_text_processing.inverse_text_normalization.es.graph_utils import int_to_roman
from nemo_text_processing.inverse_text_normalization.es.utils import get_abs_path
from nemo_text_processing.text_normalization.en.graph_utils import (
    INPUT_CASED,
    INPUT_LOWER_CASED,
    GraphFst,
    capitalized_input_graph,
    delete_extra_space,
    delete_space,
)


class DateFst(GraphFst):
    """
    Finite state transducer for classifying date,
        e.g. primero de enero -> date { day: "1" month: "enero" }
        e.g. uno de enero -> date { day: "1" month: "enero" }
<<<<<<< HEAD
<<<<<<< HEAD

=======
    
>>>>>>> 5246add (es and es_en changes for unified models (#143))
=======

>>>>>>> 59f46198
    Args:
        cardinal: CardinalFst
        input_case: accepting either "lower_cased" or "cased" input.
    """

    def __init__(self, cardinal: GraphFst, input_case: str = INPUT_LOWER_CASED):
        super().__init__(name="date", kind="classify")

        graph_digit = pynini.string_file(get_abs_path("data/numbers/digit.tsv"))
        graph_ties = pynini.string_file(get_abs_path("data/numbers/ties.tsv"))
        graph_teen = pynini.string_file(get_abs_path("data/numbers/teen.tsv"))
        graph_twenties = pynini.string_file(get_abs_path("data/numbers/twenties.tsv"))

        graph_month = pynini.string_file(get_abs_path("data/dates/months.tsv"))
        graph_suffix = pynini.string_file(get_abs_path("data/dates/year_suffix.tsv")).invert()

        if input_case == INPUT_CASED:
            graph_month |= pynini.string_file(get_abs_path("data/dates/months_cased.tsv"))
            graph_suffix |= pynini.string_file(get_abs_path("data/dates/year_suffix_cased.tsv")).invert()

        graph_1_to_100 = pynini.union(
            graph_digit,
            graph_twenties,
            graph_teen,
            (graph_ties + pynutil.insert("0")),
            (graph_ties + pynutil.delete(" y ") + graph_digit),
        )

        digits_1_to_31 = [str(digits) for digits in range(1, 32)]
        graph_1_to_31 = graph_1_to_100 @ pynini.union(*digits_1_to_31)
        # can use "primero" for 1st day of the month
        graph_1_to_31 = pynini.union(graph_1_to_31, pynini.cross("primero", "1"))

        day_graph = pynutil.insert("day: \"") + graph_1_to_31 + pynutil.insert("\"")

        month_graph = pynutil.insert("month: \"") + graph_month + pynutil.insert("\"")

        graph_dm = day_graph + delete_space + pynutil.delete("de") + delete_extra_space + month_graph

        # transform "siglo diez" -> "siglo x" and "año mil novecientos noventa y ocho" -> "año mcmxcviii"
        roman_numerals = int_to_roman(cardinal.graph)
        roman_centuries = pynini.union("siglo ", "año ") + roman_numerals
        roman_centuries_graph = pynutil.insert("year: \"") + roman_centuries + pynutil.insert("\"")

        # transform "doscientos antes de cristo" -> "200 a. c."
        year_with_suffix = cardinal.graph + pynini.accep(" ") + graph_suffix
        year_with_suffix_graph = pynutil.insert("year: \"") + year_with_suffix + pynutil.insert("\"")

        final_graph = graph_dm | roman_centuries_graph | year_with_suffix_graph
        final_graph += pynutil.insert(" preserve_order: true")

        if input_case == INPUT_CASED:
            final_graph |= capitalized_input_graph(final_graph)

        final_graph = self.add_tokens(final_graph)
        self.fst = final_graph.optimize()<|MERGE_RESOLUTION|>--- conflicted
+++ resolved
@@ -31,15 +31,7 @@
     Finite state transducer for classifying date,
         e.g. primero de enero -> date { day: "1" month: "enero" }
         e.g. uno de enero -> date { day: "1" month: "enero" }
-<<<<<<< HEAD
-<<<<<<< HEAD
 
-=======
-    
->>>>>>> 5246add (es and es_en changes for unified models (#143))
-=======
-
->>>>>>> 59f46198
     Args:
         cardinal: CardinalFst
         input_case: accepting either "lower_cased" or "cased" input.
