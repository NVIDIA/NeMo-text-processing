--- conflicted
+++ resolved
@@ -176,11 +176,7 @@
     parser.add_argument(
         "--language",
         help="language",
-<<<<<<< HEAD
-        choices=['en', 'de', 'es', 'pt', 'ru', 'fr', 'sv', 'vi', 'ar', 'es_en', 'zh', 'hy', 'mr', 'he'],
-=======
-        choices=['en', 'de', 'es', 'pt', 'ru', 'fr', 'sv', 'vi', 'ar', 'es_en', 'zh', 'hy', 'mr', 'ja'],
->>>>>>> 04233026
+        choices=['en', 'de', 'es', 'pt', 'ru', 'fr', 'sv', 'vi', 'ar', 'es_en', 'zh', 'hy', 'mr', 'ja', 'he'],
         default="en",
         type=str,
     )
