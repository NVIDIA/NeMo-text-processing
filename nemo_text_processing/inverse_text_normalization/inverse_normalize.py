# Copyright (c) 2021, NVIDIA CORPORATION.  All rights reserved.
#
# Licensed under the Apache License, Version 2.0 (the "License");
# you may not use this file except in compliance with the License.
# You may obtain a copy of the License at
#
#     http://www.apache.org/licenses/LICENSE-2.0
#
# Unless required by applicable law or agreed to in writing, software
# distributed under the License is distributed on an "AS IS" BASIS,
# WITHOUT WARRANTIES OR CONDITIONS OF ANY KIND, either express or implied.
# See the License for the specific language governing permissions and
# limitations under the License.

import os
from argparse import ArgumentParser
from time import perf_counter
from typing import List

from nemo_text_processing.text_normalization.data_loader_utils import load_file, write_file
from nemo_text_processing.text_normalization.en.graph_utils import INPUT_CASED, INPUT_LOWER_CASED
from nemo_text_processing.text_normalization.normalize import Normalizer
from nemo_text_processing.text_normalization.token_parser import TokenParser


class InverseNormalizer(Normalizer):
    """
    Inverse normalizer that converts text from spoken to written form. Useful for ASR postprocessing.
    Input is expected to have no punctuation outside of approstrophe (') and dash (-) and be lower cased.

    Args:
        input_case: Input text capitalization, set to 'cased' if text contains capital letters.
            This flag affects normalization rules applied to the text. Note, `lower_cased` won't lower case input.
        lang: language specifying the ITN
        whitelist: path to a file with whitelist replacements. (each line of the file: written_form\tspoken_form\n),
            e.g. nemo_text_processing/inverse_text_normalization/en/data/whitelist.tsv
        cache_dir: path to a dir with .far grammar file. Set to None to avoid using cache.
        overwrite_cache: set to True to overwrite .far files
        max_number_of_permutations_per_split: a maximum number
            of permutations which can be generated from input sequence of tokens.
    """

    def __init__(
        self,
        input_case: str = INPUT_LOWER_CASED,
        lang: str = "en",
        whitelist: str = None,
        cache_dir: str = None,
        overwrite_cache: bool = False,
        max_number_of_permutations_per_split: int = 729,
    ):

        assert input_case in ["lower_cased", "cased"]

        if lang == 'en':  # English
            from nemo_text_processing.inverse_text_normalization.en.taggers.tokenize_and_classify import ClassifyFst
            from nemo_text_processing.inverse_text_normalization.en.verbalizers.verbalize_final import (
                VerbalizeFinalFst,
            )

        elif lang == 'es':  # Spanish (Espanol)
            from nemo_text_processing.inverse_text_normalization.es.taggers.tokenize_and_classify import ClassifyFst
            from nemo_text_processing.inverse_text_normalization.es.verbalizers.verbalize_final import (
                VerbalizeFinalFst,
            )

        elif lang == 'pt':  # Portuguese (Português)
            from nemo_text_processing.inverse_text_normalization.pt.taggers.tokenize_and_classify import ClassifyFst
            from nemo_text_processing.inverse_text_normalization.pt.verbalizers.verbalize_final import (
                VerbalizeFinalFst,
            )

        elif lang == 'ru':  # Russian (Russkiy Yazyk)
            from nemo_text_processing.inverse_text_normalization.ru.taggers.tokenize_and_classify import ClassifyFst
            from nemo_text_processing.inverse_text_normalization.ru.verbalizers.verbalize_final import (
                VerbalizeFinalFst,
            )

        elif lang == 'de':  # German (Deutsch)
            from nemo_text_processing.inverse_text_normalization.de.taggers.tokenize_and_classify import ClassifyFst
            from nemo_text_processing.inverse_text_normalization.de.verbalizers.verbalize_final import (
                VerbalizeFinalFst,
            )
        elif lang == 'fr':  # French (Français)
            from nemo_text_processing.inverse_text_normalization.fr.taggers.tokenize_and_classify import ClassifyFst
            from nemo_text_processing.inverse_text_normalization.fr.verbalizers.verbalize_final import (
                VerbalizeFinalFst,
            )
        elif lang == 'vi':  # Vietnamese (Tiếng Việt)
            from nemo_text_processing.inverse_text_normalization.vi.taggers.tokenize_and_classify import ClassifyFst
            from nemo_text_processing.inverse_text_normalization.vi.verbalizers.verbalize_final import (
                VerbalizeFinalFst,
            )
        elif lang == 'ar':  # Arabic
            from nemo_text_processing.inverse_text_normalization.ar.taggers.tokenize_and_classify import ClassifyFst
            from nemo_text_processing.inverse_text_normalization.ar.verbalizers.verbalize_final import (
                VerbalizeFinalFst,
            )
<<<<<<< HEAD
        elif lang == 'zh':  # Mandarin
            from nemo_text_processing.inverse_text_normalization.zh.taggers.tokenize_and_classify import ClassifyFst
            from nemo_text_processing.inverse_text_normalization.zh.verbalizers.verbalize_final import (
=======
        elif lang == 'es_en':  # Arabic
            from nemo_text_processing.inverse_text_normalization.es_en.taggers.tokenize_and_classify import ClassifyFst
            from nemo_text_processing.inverse_text_normalization.es_en.verbalizers.verbalize_final import (
>>>>>>> f32af300
                VerbalizeFinalFst,
            )

        self.tagger = ClassifyFst(
            cache_dir=cache_dir, whitelist=whitelist, overwrite_cache=overwrite_cache, input_case=input_case
        )
        self.verbalizer = VerbalizeFinalFst()
        self.parser = TokenParser()
        self.lang = lang
        self.max_number_of_permutations_per_split = max_number_of_permutations_per_split

    def inverse_normalize_list(self, texts: List[str], verbose=False) -> List[str]:
        """
        NeMo inverse text normalizer

        Args:
            texts: list of input strings
            verbose: whether to print intermediate meta information

        Returns converted list of input strings
        """
        return self.normalize_list(texts=texts, verbose=verbose)

    def inverse_normalize(self, text: str, verbose: bool) -> str:
        """
        Main function. Inverse normalizes tokens from spoken to written form
            e.g. twelve kilograms -> 12 kg

        Args:
            text: string that may include semiotic classes
            verbose: whether to print intermediate meta information

        Returns: written form
        """
        return self.normalize(text=text, verbose=verbose)


def parse_args():
    parser = ArgumentParser()
    input = parser.add_mutually_exclusive_group()
    input.add_argument("--text", dest="input_string", help="input string", type=str)
    input.add_argument("--input_file", dest="input_file", help="input file path", type=str)
    parser.add_argument('--output_file', dest="output_file", help="output file path", type=str)
    parser.add_argument(
        "--language",
        help="language",
<<<<<<< HEAD
        choices=['en', 'de', 'es', 'pt', 'ru', 'fr', 'vi', 'ar', 'zh'],
=======
        choices=['en', 'de', 'es', 'pt', 'ru', 'fr', 'vi', 'ar', 'es_en'],
>>>>>>> f32af300
        default="en",
        type=str,
    )
    parser.add_argument(
        "--input_case",
        help="Input text capitalization, set to 'cased' if text contains capital letters."
        "This flag affects normalization rules applied to the text. Note, `lower_cased` won't lower case input.",
        choices=[INPUT_CASED, INPUT_LOWER_CASED],
        default=INPUT_LOWER_CASED,
        type=str,
    )
    parser.add_argument(
        "--whitelist",
        help="Path to a file with with whitelist replacements," "e.g., inverse_normalization/en/data/whitelist.tsv",
        default=None,
        type=str,
    )
    parser.add_argument("--verbose", help="print info for debugging", action='store_true')
    parser.add_argument("--overwrite_cache", help="set to True to re-create .far grammar files", action="store_true")
    parser.add_argument(
        "--cache_dir",
        help="path to a dir with .far grammar file. Set to None to avoid using cache",
        default=None,
        type=str,
    )
    return parser.parse_args()


if __name__ == "__main__":
    args = parse_args()

    whitelist = os.path.abspath(args.whitelist) if args.whitelist else None
    start_time = perf_counter()
    inverse_normalizer = InverseNormalizer(
        input_case=args.input_case,
        lang=args.language,
        cache_dir=args.cache_dir,
        overwrite_cache=args.overwrite_cache,
        whitelist=whitelist,
    )
    print(f'Time to generate graph: {round(perf_counter() - start_time, 2)} sec')

    if args.input_string:
        print(inverse_normalizer.inverse_normalize(args.input_string, verbose=args.verbose))
    elif args.input_file:
        print("Loading data: " + args.input_file)
        data = load_file(args.input_file)

        print("- Data: " + str(len(data)) + " sentences")
        prediction = inverse_normalizer.inverse_normalize_list(data, verbose=args.verbose)
        if args.output_file:
            write_file(args.output_file, prediction)
            print(f"- Denormalized. Writing out to {args.output_file}")
        else:
            print(prediction)<|MERGE_RESOLUTION|>--- conflicted
+++ resolved
@@ -96,15 +96,9 @@
             from nemo_text_processing.inverse_text_normalization.ar.verbalizers.verbalize_final import (
                 VerbalizeFinalFst,
             )
-<<<<<<< HEAD
-        elif lang == 'zh':  # Mandarin
-            from nemo_text_processing.inverse_text_normalization.zh.taggers.tokenize_and_classify import ClassifyFst
-            from nemo_text_processing.inverse_text_normalization.zh.verbalizers.verbalize_final import (
-=======
         elif lang == 'es_en':  # Arabic
             from nemo_text_processing.inverse_text_normalization.es_en.taggers.tokenize_and_classify import ClassifyFst
             from nemo_text_processing.inverse_text_normalization.es_en.verbalizers.verbalize_final import (
->>>>>>> f32af300
                 VerbalizeFinalFst,
             )
 
@@ -151,11 +145,7 @@
     parser.add_argument(
         "--language",
         help="language",
-<<<<<<< HEAD
-        choices=['en', 'de', 'es', 'pt', 'ru', 'fr', 'vi', 'ar', 'zh'],
-=======
         choices=['en', 'de', 'es', 'pt', 'ru', 'fr', 'vi', 'ar', 'es_en'],
->>>>>>> f32af300
         default="en",
         type=str,
     )
