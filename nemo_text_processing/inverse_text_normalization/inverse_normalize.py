# Copyright (c) 2021, NVIDIA CORPORATION.  All rights reserved.
#
# Licensed under the Apache License, Version 2.0 (the "License");
# you may not use this file except in compliance with the License.
# You may obtain a copy of the License at
#
#     http://www.apache.org/licenses/LICENSE-2.0
#
# Unless required by applicable law or agreed to in writing, software
# distributed under the License is distributed on an "AS IS" BASIS,
# WITHOUT WARRANTIES OR CONDITIONS OF ANY KIND, either express or implied.
# See the License for the specific language governing permissions and
# limitations under the License.

import os
from argparse import ArgumentParser
from time import perf_counter
from typing import List

from nemo_text_processing.text_normalization.data_loader_utils import load_file, write_file
from nemo_text_processing.text_normalization.en.graph_utils import INPUT_CASED, INPUT_LOWER_CASED
from nemo_text_processing.text_normalization.normalize import Normalizer
from nemo_text_processing.text_normalization.token_parser import TokenParser


class InverseNormalizer(Normalizer):
    """
    Inverse normalizer that converts text from spoken to written form. Useful for ASR postprocessing.
    Input is expected to have no punctuation outside of approstrophe (') and dash (-) and be lower cased.

    Args:
        input_case: Input text capitalization, set to 'cased' if text contains capital letters.
            This flag affects normalization rules applied to the text. Note, `lower_cased` won't lower case input.
        lang: language specifying the ITN
        whitelist: path to a file with whitelist replacements. (each line of the file: written_form\tspoken_form\n),
            e.g. nemo_text_processing/inverse_text_normalization/en/data/whitelist.tsv
        cache_dir: path to a dir with .far grammar file. Set to None to avoid using cache.
        overwrite_cache: set to True to overwrite .far files
        max_number_of_permutations_per_split: a maximum number
            of permutations which can be generated from input sequence of tokens.
    """

    def __init__(
        self,
        input_case: str = INPUT_LOWER_CASED,
        lang: str = "en",
        whitelist: str = None,
        cache_dir: str = None,
        overwrite_cache: bool = False,
        max_number_of_permutations_per_split: int = 729,
    ):

        assert input_case in ["lower_cased", "cased"]

        if lang == 'en':  # English
            from nemo_text_processing.inverse_text_normalization.en.taggers.tokenize_and_classify import ClassifyFst
            from nemo_text_processing.inverse_text_normalization.en.verbalizers.verbalize_final import (
                VerbalizeFinalFst,
            )

        elif lang == 'es':  # Spanish (Espanol)
            from nemo_text_processing.inverse_text_normalization.es.taggers.tokenize_and_classify import ClassifyFst
            from nemo_text_processing.inverse_text_normalization.es.verbalizers.verbalize_final import (
                VerbalizeFinalFst,
            )

        elif lang == 'pt':  # Portuguese (Português)
            from nemo_text_processing.inverse_text_normalization.pt.taggers.tokenize_and_classify import ClassifyFst
            from nemo_text_processing.inverse_text_normalization.pt.verbalizers.verbalize_final import (
                VerbalizeFinalFst,
            )

        elif lang == 'ru':  # Russian (Russkiy Yazyk)
            from nemo_text_processing.inverse_text_normalization.ru.taggers.tokenize_and_classify import ClassifyFst
            from nemo_text_processing.inverse_text_normalization.ru.verbalizers.verbalize_final import (
                VerbalizeFinalFst,
            )

        elif lang == 'de':  # German (Deutsch)
            from nemo_text_processing.inverse_text_normalization.de.taggers.tokenize_and_classify import ClassifyFst
            from nemo_text_processing.inverse_text_normalization.de.verbalizers.verbalize_final import (
                VerbalizeFinalFst,
            )
        elif lang == 'fr':  # French (Français)
            from nemo_text_processing.inverse_text_normalization.fr.taggers.tokenize_and_classify import ClassifyFst
            from nemo_text_processing.inverse_text_normalization.fr.verbalizers.verbalize_final import (
                VerbalizeFinalFst,
            )
        elif lang == 'sv':  # Swedish (Svenska)
            from nemo_text_processing.inverse_text_normalization.sv.taggers.tokenize_and_classify import ClassifyFst
            from nemo_text_processing.inverse_text_normalization.sv.verbalizers.verbalize_final import (
                VerbalizeFinalFst,
            )
        elif lang == 'vi':  # Vietnamese (Tiếng Việt)
            from nemo_text_processing.inverse_text_normalization.vi.taggers.tokenize_and_classify import ClassifyFst
            from nemo_text_processing.inverse_text_normalization.vi.verbalizers.verbalize_final import (
                VerbalizeFinalFst,
            )
        elif lang == 'ar':  # Arabic
            from nemo_text_processing.inverse_text_normalization.ar.taggers.tokenize_and_classify import ClassifyFst
            from nemo_text_processing.inverse_text_normalization.ar.verbalizers.verbalize_final import (
                VerbalizeFinalFst,
            )
        elif lang == 'es_en':  # Arabic
            from nemo_text_processing.inverse_text_normalization.es_en.taggers.tokenize_and_classify import ClassifyFst
            from nemo_text_processing.inverse_text_normalization.es_en.verbalizers.verbalize_final import (
                VerbalizeFinalFst,
            )
        elif lang == 'zh':  # Mandarin
            from nemo_text_processing.inverse_text_normalization.zh.taggers.tokenize_and_classify import ClassifyFst
            from nemo_text_processing.inverse_text_normalization.zh.verbalizers.verbalize_final import (
                VerbalizeFinalFst,
            )

        elif lang == 'jp':  # Mandarin
            from nemo_text_processing.inverse_text_normalization.jp.taggers.tokenize_and_classify import ClassifyFst
            from nemo_text_processing.inverse_text_normalization.jp.verbalizers.verbalize_final import (
                VerbalizeFinalFst,
            )

        self.tagger = ClassifyFst(
            cache_dir=cache_dir, whitelist=whitelist, overwrite_cache=overwrite_cache, input_case=input_case
        )
        self.verbalizer = VerbalizeFinalFst()
        self.parser = TokenParser()
        self.lang = lang
        self.max_number_of_permutations_per_split = max_number_of_permutations_per_split

    def inverse_normalize_list(self, texts: List[str], verbose=False) -> List[str]:
        """
        NeMo inverse text normalizer

        Args:
            texts: list of input strings
            verbose: whether to print intermediate meta information

        Returns converted list of input strings
        """
        return self.normalize_list(texts=texts, verbose=verbose)

    def inverse_normalize(self, text: str, verbose: bool) -> str:
        """
        Main function. Inverse normalizes tokens from spoken to written form
            e.g. twelve kilograms -> 12 kg

        Args:
            text: string that may include semiotic classes
            verbose: whether to print intermediate meta information

        Returns: written form
        """
        return self.normalize(text=text, verbose=verbose)


def parse_args():
    parser = ArgumentParser()
    input = parser.add_mutually_exclusive_group()
    input.add_argument("--text", dest="input_string", help="input string", type=str)
    input.add_argument("--input_file", dest="input_file", help="input file path", type=str)
    parser.add_argument('--output_file', dest="output_file", help="output file path", type=str)
    parser.add_argument(
        "--language",
        help="language",
<<<<<<< HEAD
        choices=['en', 'de', 'es', 'pt', 'ru', 'fr', 'sv', 'vi', 'ar', 'es_en', 'zh'],
=======
        choices=['en', 'de', 'es', 'pt', 'ru', 'fr', 'vi', 'ar', 'es_en', 'zh', 'jp'],
>>>>>>> a13e86dd
        default="en",
        type=str,
    )
    parser.add_argument(
        "--input_case",
        help="Input text capitalization, set to 'cased' if text contains capital letters."
        "This flag affects normalization rules applied to the text. Note, `lower_cased` won't lower case input.",
        choices=[INPUT_CASED, INPUT_LOWER_CASED],
        default=INPUT_LOWER_CASED,
        type=str,
    )
    parser.add_argument(
        "--whitelist",
        help="Path to a file with with whitelist replacements," "e.g., inverse_normalization/en/data/whitelist.tsv",
        default=None,
        type=str,
    )
    parser.add_argument("--verbose", help="print info for debugging", action='store_true')
    parser.add_argument("--overwrite_cache", help="set to True to re-create .far grammar files", action="store_true")
    parser.add_argument(
        "--cache_dir",
        help="path to a dir with .far grammar file. Set to None to avoid using cache",
        default=None,
        type=str,
    )
    return parser.parse_args()


if __name__ == "__main__":
    args = parse_args()

    whitelist = os.path.abspath(args.whitelist) if args.whitelist else None
    start_time = perf_counter()
    inverse_normalizer = InverseNormalizer(
        input_case=args.input_case,
        lang=args.language,
        cache_dir=args.cache_dir,
        overwrite_cache=args.overwrite_cache,
        whitelist=whitelist,
    )
    print(f'Time to generate graph: {round(perf_counter() - start_time, 2)} sec')

    if args.input_string:
        print(inverse_normalizer.inverse_normalize(args.input_string, verbose=args.verbose))
    elif args.input_file:
        print("Loading data: " + args.input_file)
        data = load_file(args.input_file)

        print("- Data: " + str(len(data)) + " sentences")
        prediction = inverse_normalizer.inverse_normalize_list(data, verbose=args.verbose)
        if args.output_file:
            write_file(args.output_file, prediction)
            print(f"- Denormalized. Writing out to {args.output_file}")
        else:
            print(prediction)<|MERGE_RESOLUTION|>--- conflicted
+++ resolved
@@ -161,11 +161,7 @@
     parser.add_argument(
         "--language",
         help="language",
-<<<<<<< HEAD
         choices=['en', 'de', 'es', 'pt', 'ru', 'fr', 'sv', 'vi', 'ar', 'es_en', 'zh'],
-=======
-        choices=['en', 'de', 'es', 'pt', 'ru', 'fr', 'vi', 'ar', 'es_en', 'zh', 'jp'],
->>>>>>> a13e86dd
         default="en",
         type=str,
     )
