# Copyright (c) 2021, NVIDIA CORPORATION.  All rights reserved.
#
# Licensed under the Apache License, Version 2.0 (the "License");
# you may not use this file except in compliance with the License.
# You may obtain a copy of the License at
#
#     http://www.apache.org/licenses/LICENSE-2.0
#
# Unless required by applicable law or agreed to in writing, software
# distributed under the License is distributed on an "AS IS" BASIS,
# WITHOUT WARRANTIES OR CONDITIONS OF ANY KIND, either express or implied.
# See the License for the specific language governing permissions and
# limitations under the License.

import os
from argparse import ArgumentParser
from time import perf_counter
from typing import List

from nemo_text_processing.text_normalization.data_loader_utils import load_file, write_file
from nemo_text_processing.text_normalization.en.graph_utils import INPUT_CASED, INPUT_LOWER_CASED
from nemo_text_processing.text_normalization.normalize import Normalizer
from nemo_text_processing.text_normalization.token_parser import TokenParser


class InverseNormalizer(Normalizer):
    """
    Inverse normalizer that converts text from spoken to written form. Useful for ASR postprocessing.
    Input is expected to have no punctuation outside of approstrophe (') and dash (-) and be lower cased.

    Args:
        input_case: Input text capitalization, set to 'cased' if text contains capital letters.
            This flag affects normalization rules applied to the text. Note, `lower_cased` won't lower case input.
        lang: language specifying the ITN
        whitelist: path to a file with whitelist replacements. (each line of the file: written_form\tspoken_form\n),
            e.g. nemo_text_processing/inverse_text_normalization/en/data/whitelist.tsv
        cache_dir: path to a dir with .far grammar file. Set to None to avoid using cache.
        overwrite_cache: set to True to overwrite .far files
        max_number_of_permutations_per_split: a maximum number
            of permutations which can be generated from input sequence of tokens.
    """

    def __init__(
        self,
        input_case: str = INPUT_LOWER_CASED,
        lang: str = "en",
        whitelist: str = None,
        cache_dir: str = None,
        overwrite_cache: bool = False,
        max_number_of_permutations_per_split: int = 729,
    ):

        assert input_case in ["lower_cased", "cased"]

        if lang == 'en':  # English
            from nemo_text_processing.inverse_text_normalization.en.taggers.tokenize_and_classify import ClassifyFst
            from nemo_text_processing.inverse_text_normalization.en.verbalizers.verbalize_final import (
                VerbalizeFinalFst,
            )

        elif lang == 'es':  # Spanish (Espanol)
            from nemo_text_processing.inverse_text_normalization.es.taggers.tokenize_and_classify import ClassifyFst
            from nemo_text_processing.inverse_text_normalization.es.verbalizers.verbalize_final import (
                VerbalizeFinalFst,
            )

        elif lang == 'pt':  # Portuguese (Português)
            from nemo_text_processing.inverse_text_normalization.pt.taggers.tokenize_and_classify import ClassifyFst
            from nemo_text_processing.inverse_text_normalization.pt.verbalizers.verbalize_final import (
                VerbalizeFinalFst,
            )

        elif lang == 'ru':  # Russian (Russkiy Yazyk)
            from nemo_text_processing.inverse_text_normalization.ru.taggers.tokenize_and_classify import ClassifyFst
            from nemo_text_processing.inverse_text_normalization.ru.verbalizers.verbalize_final import (
                VerbalizeFinalFst,
            )

        elif lang == 'de':  # German (Deutsch)
            from nemo_text_processing.inverse_text_normalization.de.taggers.tokenize_and_classify import ClassifyFst
            from nemo_text_processing.inverse_text_normalization.de.verbalizers.verbalize_final import (
                VerbalizeFinalFst,
            )
        elif lang == 'fr':  # French (Français)
            from nemo_text_processing.inverse_text_normalization.fr.taggers.tokenize_and_classify import ClassifyFst
            from nemo_text_processing.inverse_text_normalization.fr.verbalizers.verbalize_final import (
                VerbalizeFinalFst,
            )
        elif lang == 'sv':  # Swedish (Svenska)
            from nemo_text_processing.inverse_text_normalization.sv.taggers.tokenize_and_classify import ClassifyFst
            from nemo_text_processing.inverse_text_normalization.sv.verbalizers.verbalize_final import (
                VerbalizeFinalFst,
            )
        elif lang == 'vi':  # Vietnamese (Tiếng Việt)
            from nemo_text_processing.inverse_text_normalization.vi.taggers.tokenize_and_classify import ClassifyFst
            from nemo_text_processing.inverse_text_normalization.vi.verbalizers.verbalize_final import (
                VerbalizeFinalFst,
            )
        elif lang == 'ar':  # Arabic
            from nemo_text_processing.inverse_text_normalization.ar.taggers.tokenize_and_classify import ClassifyFst
            from nemo_text_processing.inverse_text_normalization.ar.verbalizers.verbalize_final import (
                VerbalizeFinalFst,
            )
        elif lang == 'es_en':  # Arabic
            from nemo_text_processing.inverse_text_normalization.es_en.taggers.tokenize_and_classify import ClassifyFst
            from nemo_text_processing.inverse_text_normalization.es_en.verbalizers.verbalize_final import (
                VerbalizeFinalFst,
            )

        self.tagger = ClassifyFst(
            cache_dir=cache_dir, whitelist=whitelist, overwrite_cache=overwrite_cache, input_case=input_case
        )
        self.verbalizer = VerbalizeFinalFst()
        self.parser = TokenParser()
        self.lang = lang
        self.max_number_of_permutations_per_split = max_number_of_permutations_per_split

    def inverse_normalize_list(self, texts: List[str], verbose=False) -> List[str]:
        """
        NeMo inverse text normalizer

        Args:
            texts: list of input strings
            verbose: whether to print intermediate meta information

        Returns converted list of input strings
        """
        return self.normalize_list(texts=texts, verbose=verbose)

    def inverse_normalize(self, text: str, verbose: bool) -> str:
        """
        Main function. Inverse normalizes tokens from spoken to written form
            e.g. twelve kilograms -> 12 kg

        Args:
            text: string that may include semiotic classes
            verbose: whether to print intermediate meta information

        Returns: written form
        """
        return self.normalize(text=text, verbose=verbose)


def parse_args():
    parser = ArgumentParser()
    input = parser.add_mutually_exclusive_group()
    input.add_argument("--text", dest="input_string", help="input string", type=str)
    input.add_argument("--input_file", dest="input_file", help="input file path", type=str)
    parser.add_argument('--output_file', dest="output_file", help="output file path", type=str)
    parser.add_argument(
        "--language",
        help="language",
<<<<<<< HEAD
        choices=['en', 'de', 'es', 'pt', 'ru', 'fr', 'sv', 'vi', 'ar'],
=======
        choices=['en', 'de', 'es', 'pt', 'ru', 'fr', 'vi', 'ar', 'es_en'],
>>>>>>> f32af300
        default="en",
        type=str,
    )
    parser.add_argument(
        "--input_case",
        help="Input text capitalization, set to 'cased' if text contains capital letters."
        "This flag affects normalization rules applied to the text. Note, `lower_cased` won't lower case input.",
        choices=[INPUT_CASED, INPUT_LOWER_CASED],
        default=INPUT_LOWER_CASED,
        type=str,
    )
    parser.add_argument(
        "--whitelist",
        help="Path to a file with with whitelist replacements," "e.g., inverse_normalization/en/data/whitelist.tsv",
        default=None,
        type=str,
    )
    parser.add_argument("--verbose", help="print info for debugging", action='store_true')
    parser.add_argument("--overwrite_cache", help="set to True to re-create .far grammar files", action="store_true")
    parser.add_argument(
        "--cache_dir",
        help="path to a dir with .far grammar file. Set to None to avoid using cache",
        default=None,
        type=str,
    )
    return parser.parse_args()


if __name__ == "__main__":
    args = parse_args()

    whitelist = os.path.abspath(args.whitelist) if args.whitelist else None
    start_time = perf_counter()
    inverse_normalizer = InverseNormalizer(
        input_case=args.input_case,
        lang=args.language,
        cache_dir=args.cache_dir,
        overwrite_cache=args.overwrite_cache,
        whitelist=whitelist,
    )
    print(f'Time to generate graph: {round(perf_counter() - start_time, 2)} sec')

    if args.input_string:
        print(inverse_normalizer.inverse_normalize(args.input_string, verbose=args.verbose))
    elif args.input_file:
        print("Loading data: " + args.input_file)
        data = load_file(args.input_file)

        print("- Data: " + str(len(data)) + " sentences")
        prediction = inverse_normalizer.inverse_normalize_list(data, verbose=args.verbose)
        if args.output_file:
            write_file(args.output_file, prediction)
            print(f"- Denormalized. Writing out to {args.output_file}")
        else:
            print(prediction)<|MERGE_RESOLUTION|>--- conflicted
+++ resolved
@@ -150,11 +150,7 @@
     parser.add_argument(
         "--language",
         help="language",
-<<<<<<< HEAD
-        choices=['en', 'de', 'es', 'pt', 'ru', 'fr', 'sv', 'vi', 'ar'],
-=======
-        choices=['en', 'de', 'es', 'pt', 'ru', 'fr', 'vi', 'ar', 'es_en'],
->>>>>>> f32af300
+        choices=['en', 'de', 'es', 'pt', 'ru', 'fr', 'sv', 'vi', 'ar', 'es_en'],
         default="en",
         type=str,
     )
