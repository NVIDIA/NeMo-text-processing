# Copyright (c) 2021, NVIDIA CORPORATION.  All rights reserved.
#
# Licensed under the Apache License, Version 2.0 (the "License");
# you may not use this file except in compliance with the License.
# You may obtain a copy of the License at
#
#     http://www.apache.org/licenses/LICENSE-2.0
#
# Unless required by applicable law or agreed to in writing, software
# distributed under the License is distributed on an "AS IS" BASIS,
# WITHOUT WARRANTIES OR CONDITIONS OF ANY KIND, either express or implied.
# See the License for the specific language governing permissions and
# limitations under the License.

import os
from argparse import ArgumentParser
from time import perf_counter
from typing import List

from nemo_text_processing.text_normalization.data_loader_utils import load_file, write_file
from nemo_text_processing.text_normalization.en.graph_utils import INPUT_CASED, INPUT_LOWER_CASED
from nemo_text_processing.text_normalization.normalize import Normalizer
from nemo_text_processing.text_normalization.token_parser import TokenParser


class InverseNormalizer(Normalizer):
    """
    Inverse normalizer that converts text from spoken to written form. Useful for ASR postprocessing.
    Input is expected to have no punctuation outside of approstrophe (') and dash (-) and be lower cased.

    Args:
        input_case: Input text capitalization, set to 'cased' if text contains capital letters.
            This flag affects normalization rules applied to the text. Note, `lower_cased` won't lower case input.
        lang: language specifying the ITN
        whitelist: path to a file with whitelist replacements. (each line of the file: written_form\tspoken_form\n),
            e.g. nemo_text_processing/inverse_text_normalization/en/data/whitelist.tsv
        cache_dir: path to a dir with .far grammar file. Set to None to avoid using cache.
        overwrite_cache: set to True to overwrite .far files
        max_number_of_permutations_per_split: a maximum number
            of permutations which can be generated from input sequence of tokens.
    """

    def __init__(
        self,
        input_case: str = INPUT_LOWER_CASED,
        lang: str = "en",
        whitelist: str = None,
        cache_dir: str = None,
        overwrite_cache: bool = False,
        max_number_of_permutations_per_split: int = 729,
    ):

        assert input_case in ["lower_cased", "cased"]

        if lang == 'en':  # English
            from nemo_text_processing.inverse_text_normalization.en.taggers.tokenize_and_classify import ClassifyFst
            from nemo_text_processing.inverse_text_normalization.en.verbalizers.verbalize_final import (
                VerbalizeFinalFst,
            )

        elif lang == 'es':  # Spanish (Espanol)
            from nemo_text_processing.inverse_text_normalization.es.taggers.tokenize_and_classify import ClassifyFst
            from nemo_text_processing.inverse_text_normalization.es.verbalizers.verbalize_final import (
                VerbalizeFinalFst,
            )

        elif lang == 'pt':  # Portuguese (Português)
            from nemo_text_processing.inverse_text_normalization.pt.taggers.tokenize_and_classify import ClassifyFst
            from nemo_text_processing.inverse_text_normalization.pt.verbalizers.verbalize_final import (
                VerbalizeFinalFst,
            )

        elif lang == 'ru':  # Russian (Russkiy Yazyk)
            from nemo_text_processing.inverse_text_normalization.ru.taggers.tokenize_and_classify import ClassifyFst
            from nemo_text_processing.inverse_text_normalization.ru.verbalizers.verbalize_final import (
                VerbalizeFinalFst,
            )

        elif lang == 'de':  # German (Deutsch)
            from nemo_text_processing.inverse_text_normalization.de.taggers.tokenize_and_classify import ClassifyFst
            from nemo_text_processing.inverse_text_normalization.de.verbalizers.verbalize_final import (
                VerbalizeFinalFst,
            )
        elif lang == 'fr':  # French (Français)
            from nemo_text_processing.inverse_text_normalization.fr.taggers.tokenize_and_classify import ClassifyFst
            from nemo_text_processing.inverse_text_normalization.fr.verbalizers.verbalize_final import (
                VerbalizeFinalFst,
            )
        elif lang == 'sv':  # Swedish (Svenska)
            from nemo_text_processing.inverse_text_normalization.sv.taggers.tokenize_and_classify import ClassifyFst
            from nemo_text_processing.inverse_text_normalization.sv.verbalizers.verbalize_final import (
                VerbalizeFinalFst,
            )
        elif lang == 'vi':  # Vietnamese (Tiếng Việt)
            from nemo_text_processing.inverse_text_normalization.vi.taggers.tokenize_and_classify import ClassifyFst
            from nemo_text_processing.inverse_text_normalization.vi.verbalizers.verbalize_final import (
                VerbalizeFinalFst,
            )
        elif lang == 'ar':  # Arabic
            from nemo_text_processing.inverse_text_normalization.ar.taggers.tokenize_and_classify import ClassifyFst
            from nemo_text_processing.inverse_text_normalization.ar.verbalizers.verbalize_final import (
                VerbalizeFinalFst,
            )
        elif lang == 'es_en':  # Arabic
            from nemo_text_processing.inverse_text_normalization.es_en.taggers.tokenize_and_classify import ClassifyFst
            from nemo_text_processing.inverse_text_normalization.es_en.verbalizers.verbalize_final import (
                VerbalizeFinalFst,
            )
        elif lang == 'zh':  # Mandarin
            from nemo_text_processing.inverse_text_normalization.zh.taggers.tokenize_and_classify import ClassifyFst
            from nemo_text_processing.inverse_text_normalization.zh.verbalizers.verbalize_final import (
                VerbalizeFinalFst,
            )
<<<<<<< HEAD
        elif lang == 'mr':  # Marathi
            from nemo_text_processing.inverse_text_normalization.mr.taggers.tokenize_and_classify import ClassifyFst
            from nemo_text_processing.inverse_text_normalization.mr.verbalizers.verbalize_final import (
=======
        elif lang == 'hy':
            from nemo_text_processing.inverse_text_normalization.hy.taggers.tokenize_and_classify import ClassifyFst
            from nemo_text_processing.inverse_text_normalization.hy.verbalizers.verbalize_final import (
>>>>>>> 45ebe578
                VerbalizeFinalFst,
            )

        self.tagger = ClassifyFst(
            cache_dir=cache_dir, whitelist=whitelist, overwrite_cache=overwrite_cache, input_case=input_case
        )
        self.verbalizer = VerbalizeFinalFst()
        self.parser = TokenParser()
        self.lang = lang
        self.max_number_of_permutations_per_split = max_number_of_permutations_per_split

    def inverse_normalize_list(self, texts: List[str], verbose=False) -> List[str]:
        """
        NeMo inverse text normalizer

        Args:
            texts: list of input strings
            verbose: whether to print intermediate meta information

        Returns converted list of input strings
        """
        return self.normalize_list(texts=texts, verbose=verbose)

    def inverse_normalize(self, text: str, verbose: bool) -> str:
        """
        Main function. Inverse normalizes tokens from spoken to written form
            e.g. twelve kilograms -> 12 kg

        Args:
            text: string that may include semiotic classes
            verbose: whether to print intermediate meta information

        Returns: written form
        """
        return self.normalize(text=text, verbose=verbose)


def parse_args():
    parser = ArgumentParser()
    input = parser.add_mutually_exclusive_group()
    input.add_argument("--text", dest="input_string", help="input string", type=str)
    input.add_argument("--input_file", dest="input_file", help="input file path", type=str)
    parser.add_argument('--output_file', dest="output_file", help="output file path", type=str)
    parser.add_argument(
        "--language",
        help="language",
<<<<<<< HEAD
        choices=['en', 'de', 'es', 'pt', 'ru', 'fr', 'sv', 'vi', 'ar', 'es_en', 'zh', 'mr'],
=======
        choices=['en', 'de', 'es', 'pt', 'ru', 'fr', 'sv', 'vi', 'ar', 'es_en', 'zh', 'hy'],
>>>>>>> 45ebe578
        default="en",
        type=str,
    )
    parser.add_argument(
        "--input_case",
        help="Input text capitalization, set to 'cased' if text contains capital letters."
        "This flag affects normalization rules applied to the text. Note, `lower_cased` won't lower case input.",
        choices=[INPUT_CASED, INPUT_LOWER_CASED],
        default=INPUT_LOWER_CASED,
        type=str,
    )
    parser.add_argument(
        "--whitelist",
        help="Path to a file with with whitelist replacements," "e.g., inverse_normalization/en/data/whitelist.tsv",
        default=None,
        type=str,
    )
    parser.add_argument("--verbose", help="print info for debugging", action='store_true')
    parser.add_argument("--overwrite_cache", help="set to True to re-create .far grammar files", action="store_true")
    parser.add_argument(
        "--cache_dir",
        help="path to a dir with .far grammar file. Set to None to avoid using cache",
        default=None,
        type=str,
    )
    return parser.parse_args()


if __name__ == "__main__":
    args = parse_args()

    whitelist = os.path.abspath(args.whitelist) if args.whitelist else None
    start_time = perf_counter()
    inverse_normalizer = InverseNormalizer(
        input_case=args.input_case,
        lang=args.language,
        cache_dir=args.cache_dir,
        overwrite_cache=args.overwrite_cache,
        whitelist=whitelist,
    )
    print(f'Time to generate graph: {round(perf_counter() - start_time, 2)} sec')

    if args.input_string:
        print(inverse_normalizer.inverse_normalize(args.input_string, verbose=args.verbose))
    elif args.input_file:
        print("Loading data: " + args.input_file)
        data = load_file(args.input_file)

        print("- Data: " + str(len(data)) + " sentences")
        prediction = inverse_normalizer.inverse_normalize_list(data, verbose=args.verbose)
        if args.output_file:
            write_file(args.output_file, prediction)
            print(f"- Denormalized. Writing out to {args.output_file}")
        else:
            print(prediction)<|MERGE_RESOLUTION|>--- conflicted
+++ resolved
@@ -111,15 +111,14 @@
             from nemo_text_processing.inverse_text_normalization.zh.verbalizers.verbalize_final import (
                 VerbalizeFinalFst,
             )
-<<<<<<< HEAD
         elif lang == 'mr':  # Marathi
             from nemo_text_processing.inverse_text_normalization.mr.taggers.tokenize_and_classify import ClassifyFst
             from nemo_text_processing.inverse_text_normalization.mr.verbalizers.verbalize_final import (
-=======
+                VerbalizeFinalFst,
+            )
         elif lang == 'hy':
             from nemo_text_processing.inverse_text_normalization.hy.taggers.tokenize_and_classify import ClassifyFst
             from nemo_text_processing.inverse_text_normalization.hy.verbalizers.verbalize_final import (
->>>>>>> 45ebe578
                 VerbalizeFinalFst,
             )
 
@@ -166,11 +165,7 @@
     parser.add_argument(
         "--language",
         help="language",
-<<<<<<< HEAD
-        choices=['en', 'de', 'es', 'pt', 'ru', 'fr', 'sv', 'vi', 'ar', 'es_en', 'zh', 'mr'],
-=======
-        choices=['en', 'de', 'es', 'pt', 'ru', 'fr', 'sv', 'vi', 'ar', 'es_en', 'zh', 'hy'],
->>>>>>> 45ebe578
+        choices=['en', 'de', 'es', 'pt', 'ru', 'fr', 'sv', 'vi', 'ar', 'es_en', 'zh', 'hy', 'mr'],
         default="en",
         type=str,
     )
