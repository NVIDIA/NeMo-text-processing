--- conflicted
+++ resolved
@@ -111,23 +111,17 @@
             from nemo_text_processing.inverse_text_normalization.zh.verbalizers.verbalize_final import (
                 VerbalizeFinalFst,
             )
-<<<<<<< HEAD
-<<<<<<< HEAD
-=======
+        elif lang == 'hy':
+            from nemo_text_processing.inverse_text_normalization.hy.taggers.tokenize_and_classify import ClassifyFst
+            from nemo_text_processing.inverse_text_normalization.hy.verbalizers.verbalize_final import (
+                VerbalizeFinalFst,
+            )
 
         elif lang == 'ja':  # Japanese
             from nemo_text_processing.inverse_text_normalization.ja.taggers.tokenize_and_classify import ClassifyFst
             from nemo_text_processing.inverse_text_normalization.ja.verbalizers.verbalize_final import (
                 VerbalizeFinalFst,
             )
->>>>>>> 42c0071bbeb3141ba013d3965693bb100c06a8e6
-=======
-        elif lang == 'hy':
-            from nemo_text_processing.inverse_text_normalization.hy.taggers.tokenize_and_classify import ClassifyFst
-            from nemo_text_processing.inverse_text_normalization.hy.verbalizers.verbalize_final import (
-                VerbalizeFinalFst,
-            )
->>>>>>> cdcf295e
 
         self.tagger = ClassifyFst(
             cache_dir=cache_dir, whitelist=whitelist, overwrite_cache=overwrite_cache, input_case=input_case
@@ -172,11 +166,7 @@
     parser.add_argument(
         "--language",
         help="language",
-<<<<<<< HEAD
-        choices=['en', 'de', 'es', 'pt', 'ru', 'fr', 'sv', 'vi', 'ar', 'es_en', 'zh', 'ja'],
-=======
-        choices=['en', 'de', 'es', 'pt', 'ru', 'fr', 'sv', 'vi', 'ar', 'es_en', 'zh', 'hy'],
->>>>>>> cdcf295e
+        choices=['en', 'de', 'es', 'pt', 'ru', 'fr', 'sv', 'vi', 'ar', 'es_en', 'zh'],
         default="en",
         type=str,
     )
