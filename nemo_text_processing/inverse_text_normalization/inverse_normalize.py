--- conflicted
+++ resolved
@@ -170,11 +170,7 @@
     parser.add_argument(
         "--language",
         help="language",
-<<<<<<< HEAD
-        choices=['en', 'de', 'es', 'pt', 'ru', 'fr', 'sv', 'vi', 'ar', 'es_en', 'zh', 'hy', 'ja'],
-=======
-        choices=['en', 'de', 'es', 'pt', 'ru', 'fr', 'sv', 'vi', 'ar', 'es_en', 'zh', 'hy', 'mr'],
->>>>>>> e122eab8
+        choices=['en', 'de', 'es', 'pt', 'ru', 'fr', 'sv', 'vi', 'ar', 'es_en', 'zh', 'hy', 'mr', 'ja'],
         default="en",
         type=str,
     )
