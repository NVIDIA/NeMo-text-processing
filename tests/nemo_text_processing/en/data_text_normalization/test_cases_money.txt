--- conflicted
+++ resolved
@@ -64,12 +64,9 @@
 US $76.3 trillion~US seventy six point three trillion dollars
 US$76.3 trillion~seventy six point three trillion us dollars
 The price for each canned salmon is $5 , each bottle of peanut butter is $3~The price for each canned salmon is five dollars , each bottle of peanut butter is three dollars
-<<<<<<< HEAD
-$150-$200~one hundred and fifty dollars to two hundred dollars
-=======
 $20/mo is what we are currently charging.~twenty dollars per month is what we are currently charging.
 $350/yr is the fee.~three hundred and fifty dollars per year is the fee.
 £10/wk sounds good to us.~ten pounds per week sounds good to us.
 $1/d is the new subscription cost.~one dollar per day is the new subscription cost.
 $0.5/hr is the total cost.~fifty cents per hour is the total cost.
->>>>>>> 311555cc
+$150-$200~one hundred and fifty dollars to two hundred dollars