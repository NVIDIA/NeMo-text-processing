९९/९९~निन्यानबे बटा निन्यानबे
२२ ३१/१७~बाईस और इकतीस बटा सत्रह
९७/०~सत्तानबे बटा शून्य
२५६३/४१२~दो हज़ार पाँच सौ तिरेसठ बटा चार सौ बारह
७२८६०/७०~बहत्तर हज़ार आठ सौ साठ बटा सत्तर
०/८~शून्य बटा आठ
३/०~तीन बटा शून्य
४०/०~चालीस बटा शून्य
८०/०~अस्सी बटा शून्य
१५००/२२~एक हज़ार पाँच सौ बटा बाईस
५०००/१२३५६~पाँच हज़ार बटा बारह हज़ार तीन सौ छप्पन
१०००/३१~एक हज़ार बटा इकतीस 
५१४६/१७~पाँच हज़ार एक सौ छियालीस बटा सत्रह
१००००/९९९~दस हज़ार बटा नौ सौ निन्यानबे
१०००००/१७~एक लाख बटा सत्रह
१०००००००/३१~एक करोड़ बटा इकतीस
१०००००००००/२२~एक अरब बटा बाईस
१०००००००००००/७०~एक खरब बटा सत्तर
१०००००००००००००/३~एक नील बटा तीन
१०००००००००००००००/८~एक पद्म बटा आठ
१०००००००००००००००००/४१२~एक शंख बटा चार सौ बारह
२ २/७~दो और दो बटा सात
<<<<<<< HEAD
१२० ७५/९०~एक सौ बीस और पचहत्तर बटा नब्बे
=======
१२० ७५/९०~एक सौ बीस और पचहत्तर बटा नब्बे
१ १/२~डेढ़
२ १/२~ढाई
८ १/२~साढ़े आठ
१०००० १/४~सवा दस हज़ार
>>>>>>> 6106efc4
<|MERGE_RESOLUTION|>--- conflicted
+++ resolved
@@ -20,12 +20,8 @@
 १०००००००००००००००/८~एक पद्म बटा आठ
 १०००००००००००००००००/४१२~एक शंख बटा चार सौ बारह
 २ २/७~दो और दो बटा सात
-<<<<<<< HEAD
-१२० ७५/९०~एक सौ बीस और पचहत्तर बटा नब्बे
-=======
 १२० ७५/९०~एक सौ बीस और पचहत्तर बटा नब्बे
 १ १/२~डेढ़
 २ १/२~ढाई
 ८ १/२~साढ़े आठ
-१०००० १/४~सवा दस हज़ार
->>>>>>> 6106efc4
+१०००० १/४~सवा दस हज़ार