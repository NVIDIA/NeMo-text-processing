--- conflicted
+++ resolved
@@ -33,13 +33,10 @@
     def test_norm(self, test_input, expected):
         pred = self.normalizer.normalize(test_input, verbose=False)
         assert pred.strip() == expected.strip()
-<<<<<<< HEAD
-=======
 
     @parameterized.expand(parse_test_case_file('hi/data_inverse_text_normalization/test_cases_whitelist.txt'))
     @pytest.mark.run_only_on('CPU')
     @pytest.mark.unit
     def test_denorm(self, test_input, expected):
         pred = self.inverse_normalizer.inverse_normalize(test_input, verbose=False)
-        assert pred == expected
->>>>>>> fee92c5d
+        assert pred == expected